--- conflicted
+++ resolved
@@ -606,26 +606,6 @@
 
         final String replaceAggregatePresenceSql =
                 "INSERT OR REPLACE INTO " + Tables.AGGREGATED_PRESENCE + "("
-<<<<<<< HEAD
-                + AggregatedPresenceColumns.CONTACT_ID + ", "
-                + StatusUpdates.PRESENCE + ", "
-                + StatusUpdates.CHAT_CAPABILITY + ")"
-                + " SELECT " + PresenceColumns.CONTACT_ID + ","
-                + StatusUpdates.PRESENCE + ","
-                + StatusUpdates.CHAT_CAPABILITY
-                + " FROM " + Tables.PRESENCE
-                + " WHERE "
-                + " (" + StatusUpdates.PRESENCE
-                +       " * 10 + " + StatusUpdates.CHAT_CAPABILITY + ")"
-                + " = (SELECT "
-                + "MAX (" + StatusUpdates.PRESENCE
-                +       " * 10 + " + StatusUpdates.CHAT_CAPABILITY + ")"
-                + " FROM " + Tables.PRESENCE
-                + " WHERE " + PresenceColumns.CONTACT_ID
-                + "=NEW." + PresenceColumns.CONTACT_ID + ")"
-                + " AND " + PresenceColumns.CONTACT_ID
-                + "=NEW." + PresenceColumns.CONTACT_ID + ";";
-=======
                         + AggregatedPresenceColumns.CONTACT_ID + ", "
                         + StatusUpdates.PRESENCE + ", "
                         + StatusUpdates.CHAT_CAPABILITY + ")"
@@ -645,7 +625,6 @@
                             + "=NEW." + PresenceColumns.CONTACT_ID
                     + ")"
                 + " AND " + PresenceColumns.CONTACT_ID + "=NEW." + PresenceColumns.CONTACT_ID + ";";
->>>>>>> 117166d0
 
         db.execSQL("CREATE TRIGGER " + DATABASE_PRESENCE + "." + Tables.PRESENCE + "_inserted"
                 + " AFTER INSERT ON " + DATABASE_PRESENCE + "." + Tables.PRESENCE
