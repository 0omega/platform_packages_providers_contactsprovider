--- conflicted
+++ resolved
@@ -363,7 +363,6 @@
         }
 
         if (oldVersion == 80) {
-<<<<<<< HEAD
             db.execSQL("ALTER TABLE people ADD COLUMN _sync_account_type TEXT;");
             db.execSQL("ALTER TABLE _deleted_people ADD COLUMN _sync_account_type TEXT;");
             db.execSQL("ALTER TABLE groups ADD COLUMN _sync_account_type TEXT;");
@@ -414,7 +413,9 @@
                         "END");
 
             oldVersion++;
-=======
+        }
+
+        if (oldVersion == 81) {
             Log.i(TAG, "Upgrading contacts database from version " + oldVersion + " to " +
                     newVersion + ", which will preserve existing data");
             // 81 adds the token_index column
@@ -426,7 +427,6 @@
             cursor.close();
             Log.i(TAG, "Processed " + rows + " contacts.");
             oldVersion = 81;
->>>>>>> bf7de178
         }
 
         return upgradeWasLossless;
@@ -3967,7 +3967,7 @@
     private static final String TAG = "ContactsProvider";
 
     /* package private */ static final String DATABASE_NAME = "contacts.db";
-    /* package private */ static final int DATABASE_VERSION = 81;
+    /* package private */ static final int DATABASE_VERSION = 82;
 
     protected static final String CONTACTS_AUTHORITY = "contacts";
     protected static final String CALL_LOG_AUTHORITY = "call_log";
