--- conflicted
+++ resolved
@@ -272,11 +272,7 @@
     }
 
     public static final String DEFAULT_ACCOUNT_TYPE = "com.google.GAIA";
-<<<<<<< HEAD
-    public static final String FEATURE_APPS_FOR_DOMAIN = "hosted_or_google";
-=======
     public static final String FEATURE_LEGACY_HOSTED_OR_GOOGLE = "legacy_hosted_or_google";
->>>>>>> df9fd6b2
 
     /** Contains just the contacts columns
      * @deprecated*/
@@ -2952,14 +2948,8 @@
     protected Account getDefaultAccount() {
         AccountManager accountManager = AccountManager.get(getContext());
         try {
-<<<<<<< HEAD
-            String[] features = new String[] {FEATURE_APPS_FOR_DOMAIN};
-            Account[] accounts = accountManager.getAccountsByTypeAndFeatures(
-                    DEFAULT_ACCOUNT_TYPE, features, null, null).getResult();
-=======
             Account[] accounts = accountManager.getAccountsByTypeAndFeatures(DEFAULT_ACCOUNT_TYPE,
                     new String[] {FEATURE_LEGACY_HOSTED_OR_GOOGLE}, null, null).getResult();
->>>>>>> df9fd6b2
             if (accounts != null && accounts.length > 0) {
                 return accounts[0];
             }
