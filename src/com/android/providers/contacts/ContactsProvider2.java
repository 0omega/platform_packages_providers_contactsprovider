/*
 * Copyright (C) 2009 The Android Open Source Project
 *
 * Licensed under the Apache License, Version 2.0 (the "License");
 * you may not use this file except in compliance with the License.
 * You may obtain a copy of the License at
 *
 *      http://www.apache.org/licenses/LICENSE-2.0
 *
 * Unless required by applicable law or agreed to in writing, software
 * distributed under the License is distributed on an "AS IS" BASIS,
 * WITHOUT WARRANTIES OR CONDITIONS OF ANY KIND, either express or implied.
 * See the License for the specific language governing permissions and
 * limitations under the License
 */

package com.android.providers.contacts;

import com.android.common.content.SyncStateContentProviderHelper;
import com.android.providers.contacts.ContactAggregator.AggregationSuggestionParameter;
import com.android.providers.contacts.ContactLookupKey.LookupKeySegment;
import com.android.providers.contacts.ContactsDatabaseHelper.AggregatedPresenceColumns;
import com.android.providers.contacts.ContactsDatabaseHelper.AggregationExceptionColumns;
import com.android.providers.contacts.ContactsDatabaseHelper.Clauses;
import com.android.providers.contacts.ContactsDatabaseHelper.ContactsColumns;
import com.android.providers.contacts.ContactsDatabaseHelper.ContactsStatusUpdatesColumns;
import com.android.providers.contacts.ContactsDatabaseHelper.DataColumns;
import com.android.providers.contacts.ContactsDatabaseHelper.GroupsColumns;
import com.android.providers.contacts.ContactsDatabaseHelper.MimetypesColumns;
import com.android.providers.contacts.ContactsDatabaseHelper.NameLookupColumns;
import com.android.providers.contacts.ContactsDatabaseHelper.NameLookupType;
import com.android.providers.contacts.ContactsDatabaseHelper.PhoneColumns;
import com.android.providers.contacts.ContactsDatabaseHelper.PhoneLookupColumns;
import com.android.providers.contacts.ContactsDatabaseHelper.PresenceColumns;
import com.android.providers.contacts.ContactsDatabaseHelper.RawContactsColumns;
import com.android.providers.contacts.ContactsDatabaseHelper.SettingsColumns;
import com.android.providers.contacts.ContactsDatabaseHelper.StatusUpdatesColumns;
import com.android.providers.contacts.ContactsDatabaseHelper.Tables;
import com.android.vcard.VCardComposer;
import com.android.vcard.VCardConfig;
import com.google.android.collect.Lists;
import com.google.android.collect.Maps;
import com.google.android.collect.Sets;

import android.accounts.Account;
import android.accounts.AccountManager;
import android.accounts.OnAccountsUpdateListener;
import android.app.Notification;
import android.app.NotificationManager;
import android.app.PendingIntent;
import android.app.SearchManager;
import android.content.ContentProviderOperation;
import android.content.ContentProviderResult;
import android.content.ContentResolver;
import android.content.ContentUris;
import android.content.ContentValues;
import android.content.Context;
import android.content.IContentService;
import android.content.Intent;
import android.content.OperationApplicationException;
import android.content.SharedPreferences;
import android.content.SyncAdapterType;
import android.content.UriMatcher;
import android.database.CharArrayBuffer;
import android.database.Cursor;
import android.database.CursorWrapper;
import android.database.DatabaseUtils;
import android.database.MatrixCursor;
import android.database.MatrixCursor.RowBuilder;
import android.database.sqlite.SQLiteConstraintException;
import android.database.sqlite.SQLiteDatabase;
import android.database.sqlite.SQLiteQueryBuilder;
import android.database.sqlite.SQLiteStatement;
import android.net.Uri;
import android.net.Uri.Builder;
import android.os.AsyncTask;
import android.os.Bundle;
import android.os.ParcelFileDescriptor;
import android.os.RemoteException;
import android.os.SystemProperties;
import android.preference.PreferenceManager;
import android.provider.BaseColumns;
import android.provider.ContactsContract;
import android.provider.ContactsContract.AggregationExceptions;
import android.provider.ContactsContract.CommonDataKinds.BaseTypes;
import android.provider.ContactsContract.CommonDataKinds.Email;
import android.provider.ContactsContract.CommonDataKinds.GroupMembership;
import android.provider.ContactsContract.CommonDataKinds.Im;
import android.provider.ContactsContract.CommonDataKinds.Nickname;
import android.provider.ContactsContract.CommonDataKinds.Organization;
import android.provider.ContactsContract.CommonDataKinds.Phone;
import android.provider.ContactsContract.CommonDataKinds.Photo;
import android.provider.ContactsContract.CommonDataKinds.StructuredName;
import android.provider.ContactsContract.CommonDataKinds.StructuredPostal;
import android.provider.ContactsContract.ContactCounts;
import android.provider.ContactsContract.Contacts;
import android.provider.ContactsContract.Contacts.AggregationSuggestions;
import android.provider.ContactsContract.Data;
import android.provider.ContactsContract.Directory;
import android.provider.ContactsContract.DisplayNameSources;
import android.provider.ContactsContract.FullNameStyle;
import android.provider.ContactsContract.Groups;
import android.provider.ContactsContract.Intents;
import android.provider.ContactsContract.PhoneLookup;
import android.provider.ContactsContract.PhoneticNameStyle;
import android.provider.ContactsContract.ProviderStatus;
import android.provider.ContactsContract.RawContacts;
import android.provider.ContactsContract.SearchSnippetColumns;
import android.provider.ContactsContract.Settings;
import android.provider.ContactsContract.StatusUpdates;
import android.provider.LiveFolders;
import android.provider.OpenableColumns;
import android.provider.SyncStateContract;
import android.telephony.PhoneNumberUtils;
import android.text.TextUtils;
import android.util.Log;

import java.io.ByteArrayOutputStream;
import java.io.FileNotFoundException;
import java.io.IOException;
import java.io.OutputStream;
import java.text.SimpleDateFormat;
import java.util.ArrayList;
import java.util.Collections;
import java.util.Date;
import java.util.HashMap;
import java.util.HashSet;
import java.util.List;
import java.util.Locale;
import java.util.Map;
import java.util.Set;
import java.util.concurrent.CountDownLatch;

/**
 * Contacts content provider. The contract between this provider and applications
 * is defined in {@link ContactsContract}.
 */
public class ContactsProvider2 extends SQLiteContentProvider implements OnAccountsUpdateListener {

    private static final String TAG = "ContactsProvider";

    private static final boolean VERBOSE_LOGGING = Log.isLoggable(TAG, Log.VERBOSE);

    // TODO: carefully prevent all incoming nested queries; they can be gaping security holes
    // TODO: check for restricted flag during insert(), update(), and delete() calls

    /** Default for the maximum number of returned aggregation suggestions. */
    private static final int DEFAULT_MAX_SUGGESTIONS = 5;

    /**
     * Property key for the legacy contact import version. The need for a version
     * as opposed to a boolean flag is that if we discover bugs in the contact import process,
     * we can trigger re-import by incrementing the import version.
     */
    private static final String PROPERTY_CONTACTS_IMPORTED = "contacts_imported_v1";
    private static final int PROPERTY_CONTACTS_IMPORT_VERSION = 1;
    private static final String PREF_LOCALE = "locale";

    private static final String AGGREGATE_CONTACTS = "sync.contacts.aggregate";

    private static final UriMatcher sUriMatcher = new UriMatcher(UriMatcher.NO_MATCH);

    private static final String TIMES_CONTACTED_SORT_COLUMN = "times_contacted_sort";

    private static final String STREQUENT_ORDER_BY = Contacts.STARRED + " DESC, "
            + TIMES_CONTACTED_SORT_COLUMN + " DESC, "
            + Contacts.DISPLAY_NAME + " COLLATE LOCALIZED ASC";
    private static final String STREQUENT_LIMIT =
            "(SELECT COUNT(1) FROM " + Tables.CONTACTS + " WHERE "
            + Contacts.STARRED + "=1) + 25";

    /* package */ static final String UPDATE_TIMES_CONTACTED_CONTACTS_TABLE =
            "UPDATE " + Tables.CONTACTS + " SET " + Contacts.TIMES_CONTACTED + "=" +
            " CASE WHEN " + Contacts.TIMES_CONTACTED + " IS NULL THEN 1 ELSE " +
            " (" + Contacts.TIMES_CONTACTED + " + 1) END WHERE " + Contacts._ID + "=?";

    /* package */ static final String UPDATE_TIMES_CONTACTED_RAWCONTACTS_TABLE =
            "UPDATE " + Tables.RAW_CONTACTS + " SET " + RawContacts.TIMES_CONTACTED + "=" +
            " CASE WHEN " + RawContacts.TIMES_CONTACTED + " IS NULL THEN 1 ELSE " +
            " (" + RawContacts.TIMES_CONTACTED + " + 1) END WHERE " + RawContacts.CONTACT_ID + "=?";

    /* package */ static final String PHONEBOOK_COLLATOR_NAME = "PHONEBOOK";

    private static final int CONTACTS = 1000;
    private static final int CONTACTS_ID = 1001;
    private static final int CONTACTS_LOOKUP = 1002;
    private static final int CONTACTS_LOOKUP_ID = 1003;
    private static final int CONTACTS_ID_DATA = 1004;
    private static final int CONTACTS_FILTER = 1005;
    private static final int CONTACTS_STREQUENT = 1006;
    private static final int CONTACTS_STREQUENT_FILTER = 1007;
    private static final int CONTACTS_GROUP = 1008;
    private static final int CONTACTS_ID_PHOTO = 1009;
    private static final int CONTACTS_AS_VCARD = 1010;
    private static final int CONTACTS_AS_MULTI_VCARD = 1011;
    private static final int CONTACTS_LOOKUP_DATA = 1012;
    private static final int CONTACTS_LOOKUP_ID_DATA = 1013;
    private static final int CONTACTS_ID_ENTITIES = 1014;
    private static final int CONTACTS_LOOKUP_ENTITIES = 1015;
    private static final int CONTACTS_LOOKUP_ID_ENTITIES = 1016;

    private static final int RAW_CONTACTS = 2002;
    private static final int RAW_CONTACTS_ID = 2003;
    private static final int RAW_CONTACTS_DATA = 2004;
    private static final int RAW_CONTACT_ENTITY_ID = 2005;

    private static final int DATA = 3000;
    private static final int DATA_ID = 3001;
    private static final int PHONES = 3002;
    private static final int PHONES_ID = 3003;
    private static final int PHONES_FILTER = 3004;
    private static final int EMAILS = 3005;
    private static final int EMAILS_ID = 3006;
    private static final int EMAILS_LOOKUP = 3007;
    private static final int EMAILS_FILTER = 3008;
    private static final int POSTALS = 3009;
    private static final int POSTALS_ID = 3010;

    private static final int PHONE_LOOKUP = 4000;

    private static final int AGGREGATION_EXCEPTIONS = 6000;
    private static final int AGGREGATION_EXCEPTION_ID = 6001;

    private static final int STATUS_UPDATES = 7000;
    private static final int STATUS_UPDATES_ID = 7001;

    private static final int AGGREGATION_SUGGESTIONS = 8000;

    private static final int SETTINGS = 9000;

    private static final int GROUPS = 10000;
    private static final int GROUPS_ID = 10001;
    private static final int GROUPS_SUMMARY = 10003;

    private static final int SYNCSTATE = 11000;
    private static final int SYNCSTATE_ID = 11001;

    private static final int SEARCH_SUGGESTIONS = 12001;
    private static final int SEARCH_SHORTCUT = 12002;

    private static final int LIVE_FOLDERS_CONTACTS = 14000;
    private static final int LIVE_FOLDERS_CONTACTS_WITH_PHONES = 14001;
    private static final int LIVE_FOLDERS_CONTACTS_FAVORITES = 14002;
    private static final int LIVE_FOLDERS_CONTACTS_GROUP_NAME = 14003;

    private static final int RAW_CONTACT_ENTITIES = 15001;

    private static final int PROVIDER_STATUS = 16001;

    private static final int DIRECTORIES = 17001;
    private static final int DIRECTORIES_ID = 17002;

    private static final int COMPLETE_NAME = 18000;

    private static final String SELECTION_FAVORITES_GROUPS_BY_RAW_CONTACT_ID =
            RawContactsColumns.CONCRETE_ID + "=? AND "
                    + GroupsColumns.CONCRETE_ACCOUNT_NAME
                    + "=" + RawContactsColumns.CONCRETE_ACCOUNT_NAME + " AND "
                    + GroupsColumns.CONCRETE_ACCOUNT_TYPE
                    + "=" + RawContactsColumns.CONCRETE_ACCOUNT_TYPE
                    + " AND " + Groups.FAVORITES + " != 0";

    private static final String SELECTION_AUTO_ADD_GROUPS_BY_RAW_CONTACT_ID =
            RawContactsColumns.CONCRETE_ID + "=? AND "
                    + GroupsColumns.CONCRETE_ACCOUNT_NAME + "="
                    + RawContactsColumns.CONCRETE_ACCOUNT_NAME + " AND "
                    + GroupsColumns.CONCRETE_ACCOUNT_TYPE + "="
                    + RawContactsColumns.CONCRETE_ACCOUNT_TYPE + " AND "
                    + Groups.AUTO_ADD + " != 0";

    private static final String[] PROJECTION_GROUP_ID
            = new String[]{Tables.GROUPS + "." + Groups._ID};

    private static final String SELECTION_GROUPMEMBERSHIP_DATA = DataColumns.MIMETYPE_ID + "=? "
            + "AND " + GroupMembership.GROUP_ROW_ID + "=? "
            + "AND " + GroupMembership.RAW_CONTACT_ID + "=?";

    private static final String SELECTION_STARRED_FROM_RAW_CONTACTS =
            "SELECT " + RawContacts.STARRED
                    + " FROM " + Tables.RAW_CONTACTS + " WHERE " + RawContacts._ID + "=?";

    private interface DataContactsQuery {
        public static final String TABLE = "data "
                + "JOIN raw_contacts ON (data.raw_contact_id = raw_contacts._id) "
                + "JOIN contacts ON (raw_contacts.contact_id = contacts._id)";

        public static final String[] PROJECTION = new String[] {
            RawContactsColumns.CONCRETE_ID,
            DataColumns.CONCRETE_ID,
            ContactsColumns.CONCRETE_ID
        };

        public static final int RAW_CONTACT_ID = 0;
        public static final int DATA_ID = 1;
        public static final int CONTACT_ID = 2;
    }

    private interface DataDeleteQuery {
        public static final String TABLE = Tables.DATA_JOIN_MIMETYPES;

        public static final String[] CONCRETE_COLUMNS = new String[] {
            DataColumns.CONCRETE_ID,
            MimetypesColumns.MIMETYPE,
            Data.RAW_CONTACT_ID,
            Data.IS_PRIMARY,
            Data.DATA1,
        };

        public static final String[] COLUMNS = new String[] {
            Data._ID,
            MimetypesColumns.MIMETYPE,
            Data.RAW_CONTACT_ID,
            Data.IS_PRIMARY,
            Data.DATA1,
        };

        public static final int _ID = 0;
        public static final int MIMETYPE = 1;
        public static final int RAW_CONTACT_ID = 2;
        public static final int IS_PRIMARY = 3;
        public static final int DATA1 = 4;
    }

    private interface DataUpdateQuery {
        String[] COLUMNS = { Data._ID, Data.RAW_CONTACT_ID, Data.MIMETYPE };

        int _ID = 0;
        int RAW_CONTACT_ID = 1;
        int MIMETYPE = 2;
    }


    private interface RawContactsQuery {
        String TABLE = Tables.RAW_CONTACTS;

        String[] COLUMNS = new String[] {
                RawContacts.DELETED,
                RawContacts.ACCOUNT_TYPE,
                RawContacts.ACCOUNT_NAME,
        };

        int DELETED = 0;
        int ACCOUNT_TYPE = 1;
        int ACCOUNT_NAME = 2;
    }

    public static final String DEFAULT_ACCOUNT_TYPE = "com.google";
    public static final String FEATURE_LEGACY_HOSTED_OR_GOOGLE = "legacy_hosted_or_google";

    /** Sql where statement for filtering on groups. */
    private static final String CONTACTS_IN_GROUP_SELECT =
            Contacts._ID + " IN "
                    + "(SELECT " + RawContacts.CONTACT_ID
                    + " FROM " + Tables.RAW_CONTACTS
                    + " WHERE " + RawContactsColumns.CONCRETE_ID + " IN "
                            + "(SELECT " + DataColumns.CONCRETE_RAW_CONTACT_ID
                            + " FROM " + Tables.DATA_JOIN_MIMETYPES
                            + " WHERE " + Data.MIMETYPE + "='" + GroupMembership.CONTENT_ITEM_TYPE
                                    + "' AND " + GroupMembership.GROUP_ROW_ID + "="
                                    + "(SELECT " + Tables.GROUPS + "." + Groups._ID
                                    + " FROM " + Tables.GROUPS
                                    + " WHERE " + Groups.TITLE + "=?)))";

    /** Sql for updating DIRTY flag on multiple raw contacts */
    private static final String UPDATE_RAW_CONTACT_SET_DIRTY_SQL =
            "UPDATE " + Tables.RAW_CONTACTS +
            " SET " + RawContacts.DIRTY + "=1" +
            " WHERE " + RawContacts._ID + " IN (";

    /** Sql for updating VERSION on multiple raw contacts */
    private static final String UPDATE_RAW_CONTACT_SET_VERSION_SQL =
            "UPDATE " + Tables.RAW_CONTACTS +
            " SET " + RawContacts.VERSION + " = " + RawContacts.VERSION + " + 1" +
            " WHERE " + RawContacts._ID + " IN (";

    // Current contacts - those contacted within the last 3 days (in seconds)
    private static final long EMAIL_FILTER_CURRENT = 3 * 24 * 60 * 60;

    // Recent contacts - those contacted within the last 30 days (in seconds)
    private static final long EMAIL_FILTER_RECENT = 30 * 24 * 60 * 60;

    private static final String TIME_SINCE_LAST_CONTACTED =
            "(strftime('%s', 'now') - " + Contacts.LAST_TIME_CONTACTED + "/1000)";

    /*
     * Sorting order for email address suggestions: first starred, then the rest.
     * Within the starred/unstarred groups - three buckets: very recently contacted, then fairly
     * recently contacted, then the rest.  Within each of the bucket - descending count
     * of times contacted. If all else fails, alphabetical.  (Super)primary email
     * address is returned before other addresses for the same contact.
     */
    private static final String EMAIL_FILTER_SORT_ORDER =
            "(CASE WHEN " + Contacts.STARRED + "=1 THEN 0 ELSE 1 END), "
            + "(CASE WHEN " + TIME_SINCE_LAST_CONTACTED + " < " + EMAIL_FILTER_CURRENT + " THEN 0 "
            + " WHEN " + TIME_SINCE_LAST_CONTACTED + " < " + EMAIL_FILTER_RECENT + " THEN 1 "
            + " ELSE 2 END),"
            + Contacts.TIMES_CONTACTED + " DESC, "
            + Contacts.DISPLAY_NAME + ", "
            + Data.CONTACT_ID + ", "
            + Data.IS_SUPER_PRIMARY + " DESC";

    /** Name lookup types used for contact filtering */
    private static final String CONTACT_LOOKUP_NAME_TYPES =
            NameLookupType.NAME_COLLATION_KEY + "," +
            NameLookupType.EMAIL_BASED_NICKNAME + "," +
            NameLookupType.NICKNAME + "," +
            NameLookupType.NAME_SHORTHAND + "," +
            NameLookupType.ORGANIZATION + "," +
            NameLookupType.NAME_CONSONANTS;

    /**
     * If any of these columns are used in a Data projection, there is no point in
     * using the DISTINCT keyword, which can negatively affect performance.
     */
    private static final String[] DISTINCT_DATA_PROHIBITING_COLUMNS = {
            Data._ID,
            Data.RAW_CONTACT_ID,
            Data.NAME_RAW_CONTACT_ID,
            RawContacts.ACCOUNT_NAME,
            RawContacts.ACCOUNT_TYPE,
            RawContacts.DIRTY,
            RawContacts.NAME_VERIFIED,
            RawContacts.SOURCE_ID,
            RawContacts.VERSION,
    };

    private static final ProjectionMap sContactsColumns = ProjectionMap.builder()
            .add(Contacts.CUSTOM_RINGTONE)
            .add(Contacts.DISPLAY_NAME)
            .add(Contacts.DISPLAY_NAME_ALTERNATIVE)
            .add(Contacts.DISPLAY_NAME_SOURCE)
            .add(Contacts.IN_VISIBLE_GROUP)
            .add(Contacts.LAST_TIME_CONTACTED)
            .add(Contacts.LOOKUP_KEY)
            .add(Contacts.PHONETIC_NAME)
            .add(Contacts.PHONETIC_NAME_STYLE)
            .add(Contacts.PHOTO_ID)
            .add(Contacts.PHOTO_URI)
            .add(Contacts.PHOTO_THUMBNAIL_URI)
            .add(Contacts.SEND_TO_VOICEMAIL)
            .add(Contacts.SORT_KEY_ALTERNATIVE)
            .add(Contacts.SORT_KEY_PRIMARY)
            .add(Contacts.STARRED)
            .add(Contacts.TIMES_CONTACTED)
            .add(Contacts.HAS_PHONE_NUMBER)
            .build();

    private static final ProjectionMap sContactsPresenceColumns = ProjectionMap.builder()
            .add(Contacts.CONTACT_PRESENCE,
                    Tables.AGGREGATED_PRESENCE + "." + StatusUpdates.PRESENCE)
            .add(Contacts.CONTACT_CHAT_CAPABILITY,
                    Tables.AGGREGATED_PRESENCE + "." + StatusUpdates.CHAT_CAPABILITY)
            .add(Contacts.CONTACT_STATUS,
                    ContactsStatusUpdatesColumns.CONCRETE_STATUS)
            .add(Contacts.CONTACT_STATUS_TIMESTAMP,
                    ContactsStatusUpdatesColumns.CONCRETE_STATUS_TIMESTAMP)
            .add(Contacts.CONTACT_STATUS_RES_PACKAGE,
                    ContactsStatusUpdatesColumns.CONCRETE_STATUS_RES_PACKAGE)
            .add(Contacts.CONTACT_STATUS_LABEL,
                    ContactsStatusUpdatesColumns.CONCRETE_STATUS_LABEL)
            .add(Contacts.CONTACT_STATUS_ICON,
                    ContactsStatusUpdatesColumns.CONCRETE_STATUS_ICON)
            .build();

    private static final ProjectionMap sSnippetColumns = ProjectionMap.builder()
            .add(SearchSnippetColumns.SNIPPET_MIMETYPE)
            .add(SearchSnippetColumns.SNIPPET_DATA_ID)
            .add(SearchSnippetColumns.SNIPPET_DATA1)
            .add(SearchSnippetColumns.SNIPPET_DATA2)
            .add(SearchSnippetColumns.SNIPPET_DATA3)
            .add(SearchSnippetColumns.SNIPPET_DATA4)
            .build();


    private static final ProjectionMap sRawContactColumns = ProjectionMap.builder()
            .add(RawContacts.ACCOUNT_NAME)
            .add(RawContacts.ACCOUNT_TYPE)
            .add(RawContacts.DIRTY)
            .add(RawContacts.NAME_VERIFIED)
            .add(RawContacts.SOURCE_ID)
            .add(RawContacts.VERSION)
            .build();

    private static final ProjectionMap sRawContactSyncColumns = ProjectionMap.builder()
            .add(RawContacts.SYNC1)
            .add(RawContacts.SYNC2)
            .add(RawContacts.SYNC3)
            .add(RawContacts.SYNC4)
            .build();

    private static final ProjectionMap sDataColumns = ProjectionMap.builder()
            .add(Data.DATA1)
            .add(Data.DATA2)
            .add(Data.DATA3)
            .add(Data.DATA4)
            .add(Data.DATA5)
            .add(Data.DATA6)
            .add(Data.DATA7)
            .add(Data.DATA8)
            .add(Data.DATA9)
            .add(Data.DATA10)
            .add(Data.DATA11)
            .add(Data.DATA12)
            .add(Data.DATA13)
            .add(Data.DATA14)
            .add(Data.DATA15)
            .add(Data.DATA_VERSION)
            .add(Data.IS_PRIMARY)
            .add(Data.IS_SUPER_PRIMARY)
            .add(Data.MIMETYPE)
            .add(Data.RES_PACKAGE)
            .add(Data.SYNC1)
            .add(Data.SYNC2)
            .add(Data.SYNC3)
            .add(Data.SYNC4)
            .add(GroupMembership.GROUP_SOURCE_ID)
            .build();

    private static final ProjectionMap sContactPresenceColumns = ProjectionMap.builder()
            .add(Contacts.CONTACT_PRESENCE,
                    Tables.AGGREGATED_PRESENCE + '.' + StatusUpdates.PRESENCE)
            .add(Contacts.CONTACT_CHAT_CAPABILITY,
                    Tables.AGGREGATED_PRESENCE + '.' + StatusUpdates.CHAT_CAPABILITY)
            .add(Contacts.CONTACT_STATUS,
                    ContactsStatusUpdatesColumns.CONCRETE_STATUS)
            .add(Contacts.CONTACT_STATUS_TIMESTAMP,
                    ContactsStatusUpdatesColumns.CONCRETE_STATUS_TIMESTAMP)
            .add(Contacts.CONTACT_STATUS_RES_PACKAGE,
                    ContactsStatusUpdatesColumns.CONCRETE_STATUS_RES_PACKAGE)
            .add(Contacts.CONTACT_STATUS_LABEL,
                    ContactsStatusUpdatesColumns.CONCRETE_STATUS_LABEL)
            .add(Contacts.CONTACT_STATUS_ICON,
                    ContactsStatusUpdatesColumns.CONCRETE_STATUS_ICON)
            .build();

    private static final ProjectionMap sDataPresenceColumns = ProjectionMap.builder()
            .add(Data.PRESENCE, Tables.PRESENCE + "." + StatusUpdates.PRESENCE)
            .add(Data.CHAT_CAPABILITY, Tables.PRESENCE + "." + StatusUpdates.CHAT_CAPABILITY)
            .add(Data.STATUS, StatusUpdatesColumns.CONCRETE_STATUS)
            .add(Data.STATUS_TIMESTAMP, StatusUpdatesColumns.CONCRETE_STATUS_TIMESTAMP)
            .add(Data.STATUS_RES_PACKAGE, StatusUpdatesColumns.CONCRETE_STATUS_RES_PACKAGE)
            .add(Data.STATUS_LABEL, StatusUpdatesColumns.CONCRETE_STATUS_LABEL)
            .add(Data.STATUS_ICON, StatusUpdatesColumns.CONCRETE_STATUS_ICON)
            .build();

    /** Contains just BaseColumns._COUNT */
    private static final ProjectionMap sCountProjectionMap = ProjectionMap.builder()
            .add(BaseColumns._COUNT, "COUNT(*)")
            .build();

    /** Contains just the contacts columns */
    private static final ProjectionMap sContactsProjectionMap = ProjectionMap.builder()
            .add(Contacts._ID)
            .add(Contacts.HAS_PHONE_NUMBER)
            .add(Contacts.NAME_RAW_CONTACT_ID)
            .addAll(sContactsColumns)
            .addAll(sContactsPresenceColumns)
            .build();

    /** Contains just the contacts columns */
    private static final ProjectionMap sContactsProjectionWithSnippetMap = ProjectionMap.builder()
            .addAll(sContactsProjectionMap)
            .addAll(sSnippetColumns)
            .build();

    /** Used for pushing starred contacts to the top of a times contacted list **/
    private static final ProjectionMap sStrequentStarredProjectionMap = ProjectionMap.builder()
            .addAll(sContactsProjectionMap)
            .add(TIMES_CONTACTED_SORT_COLUMN, String.valueOf(Long.MAX_VALUE))
            .build();

    private static final ProjectionMap sStrequentFrequentProjectionMap = ProjectionMap.builder()
            .addAll(sContactsProjectionMap)
            .add(TIMES_CONTACTED_SORT_COLUMN, Contacts.TIMES_CONTACTED)
            .build();

    /** Contains just the contacts vCard columns */
    private static final ProjectionMap sContactsVCardProjectionMap = ProjectionMap.builder()
            .add(OpenableColumns.DISPLAY_NAME, Contacts.DISPLAY_NAME + " || '.vcf'")
            .add(OpenableColumns.SIZE, "NULL")
            .build();

    /** Contains just the raw contacts columns */
    private static final ProjectionMap sRawContactsProjectionMap = ProjectionMap.builder()
            .add(RawContacts._ID)
            .add(RawContacts.CONTACT_ID)
            .add(RawContacts.DELETED)
            .add(RawContacts.DISPLAY_NAME_PRIMARY)
            .add(RawContacts.DISPLAY_NAME_ALTERNATIVE)
            .add(RawContacts.DISPLAY_NAME_SOURCE)
            .add(RawContacts.PHONETIC_NAME)
            .add(RawContacts.PHONETIC_NAME_STYLE)
            .add(RawContacts.SORT_KEY_PRIMARY)
            .add(RawContacts.SORT_KEY_ALTERNATIVE)
            .add(RawContacts.TIMES_CONTACTED)
            .add(RawContacts.LAST_TIME_CONTACTED)
            .add(RawContacts.CUSTOM_RINGTONE)
            .add(RawContacts.SEND_TO_VOICEMAIL)
            .add(RawContacts.STARRED)
            .add(RawContacts.AGGREGATION_MODE)
            .addAll(sRawContactColumns)
            .addAll(sRawContactSyncColumns)
            .build();

    /** Contains the columns from the raw entity view*/
    private static final ProjectionMap sRawEntityProjectionMap = ProjectionMap.builder()
            .add(RawContacts._ID)
            .add(RawContacts.CONTACT_ID)
            .add(RawContacts.Entity.DATA_ID)
            .add(RawContacts.IS_RESTRICTED)
            .add(RawContacts.DELETED)
            .add(RawContacts.STARRED)
            .addAll(sRawContactColumns)
            .addAll(sRawContactSyncColumns)
            .addAll(sDataColumns)
            .build();

    /** Contains the columns from the contact entity view*/
    private static final ProjectionMap sEntityProjectionMap = ProjectionMap.builder()
            .add(Contacts.Entity._ID)
            .add(Contacts.Entity.CONTACT_ID)
            .add(Contacts.Entity.RAW_CONTACT_ID)
            .add(Contacts.Entity.DATA_ID)
            .add(Contacts.Entity.NAME_RAW_CONTACT_ID)
            .add(Contacts.Entity.DELETED)
            .add(Contacts.Entity.IS_RESTRICTED)
            .addAll(sContactsColumns)
            .addAll(sContactPresenceColumns)
            .addAll(sRawContactColumns)
            .addAll(sRawContactSyncColumns)
            .addAll(sDataColumns)
            .addAll(sDataPresenceColumns)
            .build();

    /** Contains columns from the data view */
    private static final ProjectionMap sDataProjectionMap = ProjectionMap.builder()
            .add(Data._ID)
            .add(Data.RAW_CONTACT_ID)
            .add(Data.CONTACT_ID)
            .add(Data.NAME_RAW_CONTACT_ID)
            .addAll(sDataColumns)
            .addAll(sDataPresenceColumns)
            .addAll(sRawContactColumns)
            .addAll(sContactsColumns)
            .addAll(sContactPresenceColumns)
            .build();

    /** Contains columns from the data view */
    private static final ProjectionMap sDistinctDataProjectionMap = ProjectionMap.builder()
            .add(Data._ID, "MIN(" + Data._ID + ")")
            .add(RawContacts.CONTACT_ID)
            .addAll(sDataColumns)
            .addAll(sDataPresenceColumns)
            .addAll(sContactsColumns)
            .addAll(sContactPresenceColumns)
            .build();

    /** Contains the data and contacts columns, for joined tables */
    private static final ProjectionMap sPhoneLookupProjectionMap = ProjectionMap.builder()
            .add(PhoneLookup._ID, "contacts_view." + Contacts._ID)
            .add(PhoneLookup.LOOKUP_KEY, "contacts_view." + Contacts.LOOKUP_KEY)
            .add(PhoneLookup.DISPLAY_NAME, "contacts_view." + Contacts.DISPLAY_NAME)
            .add(PhoneLookup.LAST_TIME_CONTACTED, "contacts_view." + Contacts.LAST_TIME_CONTACTED)
            .add(PhoneLookup.TIMES_CONTACTED, "contacts_view." + Contacts.TIMES_CONTACTED)
            .add(PhoneLookup.STARRED, "contacts_view." + Contacts.STARRED)
            .add(PhoneLookup.IN_VISIBLE_GROUP, "contacts_view." + Contacts.IN_VISIBLE_GROUP)
            .add(PhoneLookup.PHOTO_ID, "contacts_view." + Contacts.PHOTO_ID)
            .add(PhoneLookup.PHOTO_URI, "contacts_view." + Contacts.PHOTO_URI)
            .add(PhoneLookup.PHOTO_THUMBNAIL_URI, "contacts_view." + Contacts.PHOTO_THUMBNAIL_URI)
            .add(PhoneLookup.CUSTOM_RINGTONE, "contacts_view." + Contacts.CUSTOM_RINGTONE)
            .add(PhoneLookup.HAS_PHONE_NUMBER, "contacts_view." + Contacts.HAS_PHONE_NUMBER)
            .add(PhoneLookup.SEND_TO_VOICEMAIL, "contacts_view." + Contacts.SEND_TO_VOICEMAIL)
            .add(PhoneLookup.NUMBER, Phone.NUMBER)
            .add(PhoneLookup.TYPE, Phone.TYPE)
            .add(PhoneLookup.LABEL, Phone.LABEL)
            .add(PhoneLookup.NORMALIZED_NUMBER, Phone.NORMALIZED_NUMBER)
            .build();

    /** Contains the just the {@link Groups} columns */
    private static final ProjectionMap sGroupsProjectionMap = ProjectionMap.builder()
            .add(Groups._ID)
            .add(Groups.ACCOUNT_NAME)
            .add(Groups.ACCOUNT_TYPE)
            .add(Groups.SOURCE_ID)
            .add(Groups.DIRTY)
            .add(Groups.VERSION)
            .add(Groups.RES_PACKAGE)
            .add(Groups.TITLE)
            .add(Groups.TITLE_RES)
            .add(Groups.GROUP_VISIBLE)
            .add(Groups.SYSTEM_ID)
            .add(Groups.DELETED)
            .add(Groups.NOTES)
            .add(Groups.SHOULD_SYNC)
            .add(Groups.FAVORITES)
            .add(Groups.AUTO_ADD)
            .add(Groups.SYNC1)
            .add(Groups.SYNC2)
            .add(Groups.SYNC3)
            .add(Groups.SYNC4)
            .build();

    /** Contains {@link Groups} columns along with summary details */
    private static final ProjectionMap sGroupsSummaryProjectionMap = ProjectionMap.builder()
            .addAll(sGroupsProjectionMap)
            .add(Groups.SUMMARY_COUNT,
                    "(SELECT COUNT(DISTINCT " + ContactsColumns.CONCRETE_ID
                    + ") FROM " + Tables.DATA_JOIN_MIMETYPES_RAW_CONTACTS_CONTACTS
                    + " WHERE " + Clauses.MIMETYPE_IS_GROUP_MEMBERSHIP
                    + " AND " + Clauses.BELONGS_TO_GROUP
                    + ")")
            .add(Groups.SUMMARY_WITH_PHONES,
                    "(SELECT COUNT(DISTINCT " + ContactsColumns.CONCRETE_ID
                    + ") FROM " + Tables.DATA_JOIN_MIMETYPES_RAW_CONTACTS_CONTACTS
                    + " WHERE " + Clauses.MIMETYPE_IS_GROUP_MEMBERSHIP
                    + " AND " + Clauses.BELONGS_TO_GROUP
                    + " AND " + Contacts.HAS_PHONE_NUMBER + ")")
            .build();

    /** Contains the agg_exceptions columns */
    private static final ProjectionMap sAggregationExceptionsProjectionMap = ProjectionMap.builder()
            .add(AggregationExceptionColumns._ID, Tables.AGGREGATION_EXCEPTIONS + "._id")
            .add(AggregationExceptions.TYPE)
            .add(AggregationExceptions.RAW_CONTACT_ID1)
            .add(AggregationExceptions.RAW_CONTACT_ID2)
            .build();

    /** Contains the agg_exceptions columns */
    private static final ProjectionMap sSettingsProjectionMap = ProjectionMap.builder()
            .add(Settings.ACCOUNT_NAME)
            .add(Settings.ACCOUNT_TYPE)
            .add(Settings.UNGROUPED_VISIBLE)
            .add(Settings.SHOULD_SYNC)
            .add(Settings.ANY_UNSYNCED,
                    "(CASE WHEN MIN(" + Settings.SHOULD_SYNC
                        + ",(SELECT "
                                + "(CASE WHEN MIN(" + Groups.SHOULD_SYNC + ") IS NULL"
                                + " THEN 1"
                                + " ELSE MIN(" + Groups.SHOULD_SYNC + ")"
                                + " END)"
                            + " FROM " + Tables.GROUPS
                            + " WHERE " + GroupsColumns.CONCRETE_ACCOUNT_NAME + "="
                                    + SettingsColumns.CONCRETE_ACCOUNT_NAME
                                + " AND " + GroupsColumns.CONCRETE_ACCOUNT_TYPE + "="
                                    + SettingsColumns.CONCRETE_ACCOUNT_TYPE + "))=0"
                    + " THEN 1"
                    + " ELSE 0"
                    + " END)")
            .add(Settings.UNGROUPED_COUNT,
                    "(SELECT COUNT(*)"
                    + " FROM (SELECT 1"
                            + " FROM " + Tables.SETTINGS_JOIN_RAW_CONTACTS_DATA_MIMETYPES_CONTACTS
                            + " GROUP BY " + Clauses.GROUP_BY_ACCOUNT_CONTACT_ID
                            + " HAVING " + Clauses.HAVING_NO_GROUPS
                    + "))")
            .add(Settings.UNGROUPED_WITH_PHONES,
                    "(SELECT COUNT(*)"
                    + " FROM (SELECT 1"
                            + " FROM " + Tables.SETTINGS_JOIN_RAW_CONTACTS_DATA_MIMETYPES_CONTACTS
                            + " WHERE " + Contacts.HAS_PHONE_NUMBER
                            + " GROUP BY " + Clauses.GROUP_BY_ACCOUNT_CONTACT_ID
                            + " HAVING " + Clauses.HAVING_NO_GROUPS
                    + "))")
            .build();

    /** Contains StatusUpdates columns */
    private static final ProjectionMap sStatusUpdatesProjectionMap = ProjectionMap.builder()
            .add(PresenceColumns.RAW_CONTACT_ID)
            .add(StatusUpdates.DATA_ID, DataColumns.CONCRETE_ID)
            .add(StatusUpdates.IM_ACCOUNT)
            .add(StatusUpdates.IM_HANDLE)
            .add(StatusUpdates.PROTOCOL)
            // We cannot allow a null in the custom protocol field, because SQLite3 does not
            // properly enforce uniqueness of null values
            .add(StatusUpdates.CUSTOM_PROTOCOL,
                    "(CASE WHEN " + StatusUpdates.CUSTOM_PROTOCOL + "=''"
                    + " THEN NULL"
                    + " ELSE " + StatusUpdates.CUSTOM_PROTOCOL + " END)")
            .add(StatusUpdates.PRESENCE)
            .add(StatusUpdates.CHAT_CAPABILITY)
            .add(StatusUpdates.STATUS)
            .add(StatusUpdates.STATUS_TIMESTAMP)
            .add(StatusUpdates.STATUS_RES_PACKAGE)
            .add(StatusUpdates.STATUS_ICON)
            .add(StatusUpdates.STATUS_LABEL)
            .build();

    /** Contains Live Folders columns */
    private static final ProjectionMap sLiveFoldersProjectionMap = ProjectionMap.builder()
            .add(LiveFolders._ID, Contacts._ID)
            .add(LiveFolders.NAME, Contacts.DISPLAY_NAME)
            // TODO: Put contact photo back when we have a way to display a default icon
            // for contacts without a photo
            // .add(LiveFolders.ICON_BITMAP, Photos.DATA)
            .build();

    /** Contains {@link Directory} columns */
    private static final ProjectionMap sDirectoryProjectionMap = ProjectionMap.builder()
            .add(Directory._ID)
            .add(Directory.PACKAGE_NAME)
            .add(Directory.TYPE_RESOURCE_ID)
            .add(Directory.DISPLAY_NAME)
            .add(Directory.DIRECTORY_AUTHORITY)
            .add(Directory.ACCOUNT_TYPE)
            .add(Directory.ACCOUNT_NAME)
            .add(Directory.EXPORT_SUPPORT)
            .add(Directory.SHORTCUT_SUPPORT)
            .add(Directory.PHOTO_SUPPORT)
            .build();

    // where clause to update the status_updates table
    private static final String WHERE_CLAUSE_FOR_STATUS_UPDATES_TABLE =
            StatusUpdatesColumns.DATA_ID + " IN (SELECT Distinct " + StatusUpdates.DATA_ID +
            " FROM " + Tables.STATUS_UPDATES + " LEFT OUTER JOIN " + Tables.PRESENCE +
            " ON " + StatusUpdatesColumns.DATA_ID + " = " + StatusUpdates.DATA_ID + " WHERE ";

    private static final String[] EMPTY_STRING_ARRAY = new String[0];

    /**
     * Notification ID for failure to import contacts.
     */
    private static final int LEGACY_IMPORT_FAILED_NOTIFICATION = 1;

    /** Precompiled sql statement for setting a data record to the primary. */
    private SQLiteStatement mSetPrimaryStatement;
    /** Precompiled sql statement for setting a data record to the super primary. */
    private SQLiteStatement mSetSuperPrimaryStatement;
    /** Precompiled sql statement for updating a contact display name */
    private SQLiteStatement mRawContactDisplayNameUpdate;
    /** Precompiled sql statement for updating an aggregated status update */
    private SQLiteStatement mLastStatusUpdate;
    private SQLiteStatement mNameLookupInsert;
    private SQLiteStatement mNameLookupDelete;
    private SQLiteStatement mStatusUpdateAutoTimestamp;
    private SQLiteStatement mStatusUpdateInsert;
    private SQLiteStatement mStatusUpdateReplace;
    private SQLiteStatement mStatusAttributionUpdate;
    private SQLiteStatement mStatusUpdateDelete;
    private SQLiteStatement mResetNameVerifiedForOtherRawContacts;

    private long mMimeTypeIdEmail;
    private long mMimeTypeIdIm;
    private long mMimeTypeIdStructuredName;
    private long mMimeTypeIdOrganization;
    private long mMimeTypeIdNickname;
    private long mMimeTypeIdPhone;
    private StringBuilder mSb = new StringBuilder();
    private String[] mSelectionArgs1 = new String[1];
    private String[] mSelectionArgs2 = new String[2];
    private ArrayList<String> mSelectionArgs = Lists.newArrayList();

    private Account mAccount;

    static {
        // Contacts URI matching table
        final UriMatcher matcher = sUriMatcher;
        matcher.addURI(ContactsContract.AUTHORITY, "contacts", CONTACTS);
        matcher.addURI(ContactsContract.AUTHORITY, "contacts/#", CONTACTS_ID);
        matcher.addURI(ContactsContract.AUTHORITY, "contacts/#/data", CONTACTS_ID_DATA);
        matcher.addURI(ContactsContract.AUTHORITY, "contacts/#/entities", CONTACTS_ID_ENTITIES);
        matcher.addURI(ContactsContract.AUTHORITY, "contacts/#/suggestions",
                AGGREGATION_SUGGESTIONS);
        matcher.addURI(ContactsContract.AUTHORITY, "contacts/#/suggestions/*",
                AGGREGATION_SUGGESTIONS);
        matcher.addURI(ContactsContract.AUTHORITY, "contacts/#/photo", CONTACTS_ID_PHOTO);
        matcher.addURI(ContactsContract.AUTHORITY, "contacts/filter", CONTACTS_FILTER);
        matcher.addURI(ContactsContract.AUTHORITY, "contacts/filter/*", CONTACTS_FILTER);
        matcher.addURI(ContactsContract.AUTHORITY, "contacts/lookup/*", CONTACTS_LOOKUP);
        matcher.addURI(ContactsContract.AUTHORITY, "contacts/lookup/*/data", CONTACTS_LOOKUP_DATA);
        matcher.addURI(ContactsContract.AUTHORITY, "contacts/lookup/*/#", CONTACTS_LOOKUP_ID);
        matcher.addURI(ContactsContract.AUTHORITY, "contacts/lookup/*/#/data",
                CONTACTS_LOOKUP_ID_DATA);
        matcher.addURI(ContactsContract.AUTHORITY, "contacts/lookup/*/entities",
                CONTACTS_LOOKUP_ENTITIES);
        matcher.addURI(ContactsContract.AUTHORITY, "contacts/lookup/*/#/entities",
                CONTACTS_LOOKUP_ID_ENTITIES);
        matcher.addURI(ContactsContract.AUTHORITY, "contacts/as_vcard/*", CONTACTS_AS_VCARD);
        matcher.addURI(ContactsContract.AUTHORITY, "contacts/as_multi_vcard/*",
                CONTACTS_AS_MULTI_VCARD);
        matcher.addURI(ContactsContract.AUTHORITY, "contacts/strequent/", CONTACTS_STREQUENT);
        matcher.addURI(ContactsContract.AUTHORITY, "contacts/strequent/filter/*",
                CONTACTS_STREQUENT_FILTER);
        matcher.addURI(ContactsContract.AUTHORITY, "contacts/group/*", CONTACTS_GROUP);

        matcher.addURI(ContactsContract.AUTHORITY, "raw_contacts", RAW_CONTACTS);
        matcher.addURI(ContactsContract.AUTHORITY, "raw_contacts/#", RAW_CONTACTS_ID);
        matcher.addURI(ContactsContract.AUTHORITY, "raw_contacts/#/data", RAW_CONTACTS_DATA);
        matcher.addURI(ContactsContract.AUTHORITY, "raw_contacts/#/entity", RAW_CONTACT_ENTITY_ID);

        matcher.addURI(ContactsContract.AUTHORITY, "raw_contact_entities", RAW_CONTACT_ENTITIES);

        matcher.addURI(ContactsContract.AUTHORITY, "data", DATA);
        matcher.addURI(ContactsContract.AUTHORITY, "data/#", DATA_ID);
        matcher.addURI(ContactsContract.AUTHORITY, "data/phones", PHONES);
        matcher.addURI(ContactsContract.AUTHORITY, "data/phones/#", PHONES_ID);
        matcher.addURI(ContactsContract.AUTHORITY, "data/phones/filter", PHONES_FILTER);
        matcher.addURI(ContactsContract.AUTHORITY, "data/phones/filter/*", PHONES_FILTER);
        matcher.addURI(ContactsContract.AUTHORITY, "data/emails", EMAILS);
        matcher.addURI(ContactsContract.AUTHORITY, "data/emails/#", EMAILS_ID);
        matcher.addURI(ContactsContract.AUTHORITY, "data/emails/lookup/*", EMAILS_LOOKUP);
        matcher.addURI(ContactsContract.AUTHORITY, "data/emails/filter", EMAILS_FILTER);
        matcher.addURI(ContactsContract.AUTHORITY, "data/emails/filter/*", EMAILS_FILTER);
        matcher.addURI(ContactsContract.AUTHORITY, "data/postals", POSTALS);
        matcher.addURI(ContactsContract.AUTHORITY, "data/postals/#", POSTALS_ID);

        matcher.addURI(ContactsContract.AUTHORITY, "groups", GROUPS);
        matcher.addURI(ContactsContract.AUTHORITY, "groups/#", GROUPS_ID);
        matcher.addURI(ContactsContract.AUTHORITY, "groups_summary", GROUPS_SUMMARY);

        matcher.addURI(ContactsContract.AUTHORITY, SyncStateContentProviderHelper.PATH, SYNCSTATE);
        matcher.addURI(ContactsContract.AUTHORITY, SyncStateContentProviderHelper.PATH + "/#",
                SYNCSTATE_ID);

        matcher.addURI(ContactsContract.AUTHORITY, "phone_lookup/*", PHONE_LOOKUP);
        matcher.addURI(ContactsContract.AUTHORITY, "aggregation_exceptions",
                AGGREGATION_EXCEPTIONS);
        matcher.addURI(ContactsContract.AUTHORITY, "aggregation_exceptions/*",
                AGGREGATION_EXCEPTION_ID);

        matcher.addURI(ContactsContract.AUTHORITY, "settings", SETTINGS);

        matcher.addURI(ContactsContract.AUTHORITY, "status_updates", STATUS_UPDATES);
        matcher.addURI(ContactsContract.AUTHORITY, "status_updates/#", STATUS_UPDATES_ID);

        matcher.addURI(ContactsContract.AUTHORITY, SearchManager.SUGGEST_URI_PATH_QUERY,
                SEARCH_SUGGESTIONS);
        matcher.addURI(ContactsContract.AUTHORITY, SearchManager.SUGGEST_URI_PATH_QUERY + "/*",
                SEARCH_SUGGESTIONS);
        matcher.addURI(ContactsContract.AUTHORITY, SearchManager.SUGGEST_URI_PATH_SHORTCUT + "/*",
                SEARCH_SHORTCUT);

        matcher.addURI(ContactsContract.AUTHORITY, "live_folders/contacts",
                LIVE_FOLDERS_CONTACTS);
        matcher.addURI(ContactsContract.AUTHORITY, "live_folders/contacts/*",
                LIVE_FOLDERS_CONTACTS_GROUP_NAME);
        matcher.addURI(ContactsContract.AUTHORITY, "live_folders/contacts_with_phones",
                LIVE_FOLDERS_CONTACTS_WITH_PHONES);
        matcher.addURI(ContactsContract.AUTHORITY, "live_folders/favorites",
                LIVE_FOLDERS_CONTACTS_FAVORITES);

        matcher.addURI(ContactsContract.AUTHORITY, "provider_status", PROVIDER_STATUS);

        matcher.addURI(ContactsContract.AUTHORITY, "directories", DIRECTORIES);
        matcher.addURI(ContactsContract.AUTHORITY, "directories/#", DIRECTORIES_ID);

        matcher.addURI(ContactsContract.AUTHORITY, "complete_name", COMPLETE_NAME);
    }

    private static class DirectoryInfo {
        String authority;
        String accountName;
        String accountType;
    }

    /**
     * Cached information about contact directories.
     */
    private HashMap<String, DirectoryInfo> mDirectoryCache = new HashMap<String, DirectoryInfo>();
    private boolean mDirectoryCacheValid = false;

    /**
     * Handles inserts and update for a specific Data type.
     */
    private abstract class DataRowHandler {

        protected final String mMimetype;
        protected long mMimetypeId;

        @SuppressWarnings("all")
        public DataRowHandler(String mimetype) {
            mMimetype = mimetype;

            // To ensure the data column position. This is dead code if properly configured.
            if (StructuredName.DISPLAY_NAME != Data.DATA1 || Nickname.NAME != Data.DATA1
                    || Organization.COMPANY != Data.DATA1 || Phone.NUMBER != Data.DATA1
                    || Email.DATA != Data.DATA1) {
                throw new AssertionError("Some of ContactsContract.CommonDataKinds class primary"
                        + " data is not in DATA1 column");
            }
        }

        protected long getMimeTypeId() {
            if (mMimetypeId == 0) {
                mMimetypeId = mDbHelper.getMimeTypeId(mMimetype);
            }
            return mMimetypeId;
        }

        /**
         * Inserts a row into the {@link Data} table.
         */
        public long insert(SQLiteDatabase db, long rawContactId, ContentValues values) {
            final long dataId = db.insert(Tables.DATA, null, values);

            Integer primary = values.getAsInteger(Data.IS_PRIMARY);
            if (primary != null && primary != 0) {
                setIsPrimary(rawContactId, dataId, getMimeTypeId());
            }

            return dataId;
        }

        /**
         * Validates data and updates a {@link Data} row using the cursor, which contains
         * the current data.
         *
         * @return true if update changed something
         */
        public boolean update(SQLiteDatabase db, ContentValues values, Cursor c,
                boolean callerIsSyncAdapter) {
            long dataId = c.getLong(DataUpdateQuery._ID);
            long rawContactId = c.getLong(DataUpdateQuery.RAW_CONTACT_ID);

            if (values.containsKey(Data.IS_SUPER_PRIMARY)) {
                long mimeTypeId = getMimeTypeId();
                setIsSuperPrimary(rawContactId, dataId, mimeTypeId);
                setIsPrimary(rawContactId, dataId, mimeTypeId);

                // Now that we've taken care of setting these, remove them from "values".
                values.remove(Data.IS_SUPER_PRIMARY);
                values.remove(Data.IS_PRIMARY);
            } else if (values.containsKey(Data.IS_PRIMARY)) {
                setIsPrimary(rawContactId, dataId, getMimeTypeId());

                // Now that we've taken care of setting this, remove it from "values".
                values.remove(Data.IS_PRIMARY);
            }

            if (values.size() > 0) {
                mSelectionArgs1[0] = String.valueOf(dataId);
                mDb.update(Tables.DATA, values, Data._ID + " =?", mSelectionArgs1);
            }

            if (!callerIsSyncAdapter) {
                setRawContactDirty(rawContactId);
            }

            return true;
        }

        public int delete(SQLiteDatabase db, Cursor c) {
            long dataId = c.getLong(DataDeleteQuery._ID);
            long rawContactId = c.getLong(DataDeleteQuery.RAW_CONTACT_ID);
            boolean primary = c.getInt(DataDeleteQuery.IS_PRIMARY) != 0;
            mSelectionArgs1[0] = String.valueOf(dataId);
            int count = db.delete(Tables.DATA, Data._ID + "=?", mSelectionArgs1);
            mSelectionArgs1[0] = String.valueOf(rawContactId);
            db.delete(Tables.PRESENCE, PresenceColumns.RAW_CONTACT_ID + "=?", mSelectionArgs1);
            if (count != 0 && primary) {
                fixPrimary(db, rawContactId);
            }
            return count;
        }

        private void fixPrimary(SQLiteDatabase db, long rawContactId) {
            long mimeTypeId = getMimeTypeId();
            long primaryId = -1;
            int primaryType = -1;
            mSelectionArgs1[0] = String.valueOf(rawContactId);
            Cursor c = db.query(DataDeleteQuery.TABLE,
                    DataDeleteQuery.CONCRETE_COLUMNS,
                    Data.RAW_CONTACT_ID + "=?" +
                        " AND " + DataColumns.MIMETYPE_ID + "=" + mimeTypeId,
                    mSelectionArgs1, null, null, null);
            try {
                while (c.moveToNext()) {
                    long dataId = c.getLong(DataDeleteQuery._ID);
                    int type = c.getInt(DataDeleteQuery.DATA1);
                    if (primaryType == -1 || getTypeRank(type) < getTypeRank(primaryType)) {
                        primaryId = dataId;
                        primaryType = type;
                    }
                }
            } finally {
                c.close();
            }
            if (primaryId != -1) {
                setIsPrimary(rawContactId, primaryId, mimeTypeId);
            }
        }

        /**
         * Returns the rank of a specific record type to be used in determining the primary
         * row. Lower number represents higher priority.
         */
        protected int getTypeRank(int type) {
            return 0;
        }

        protected void fixRawContactDisplayName(SQLiteDatabase db, long rawContactId) {
            if (!isNewRawContact(rawContactId)) {
                updateRawContactDisplayName(db, rawContactId);
                mContactAggregator.updateDisplayNameForRawContact(db, rawContactId);
            }
        }

        /**
         * Return set of values, using current values at given {@link Data#_ID}
         * as baseline, but augmented with any updates.  Returns null if there is
         * no change.
         */
        public ContentValues getAugmentedValues(SQLiteDatabase db, long dataId,
                ContentValues update) {
            boolean changing = false;
            final ContentValues values = new ContentValues();
            mSelectionArgs1[0] = String.valueOf(dataId);
            final Cursor cursor = db.query(Tables.DATA, null, Data._ID + "=?",
                    mSelectionArgs1, null, null, null);
            try {
                if (cursor.moveToFirst()) {
                    for (int i = 0; i < cursor.getColumnCount(); i++) {
                        final String key = cursor.getColumnName(i);
                        final String value = cursor.getString(i);
                        if (!changing && update.containsKey(key)) {
                            Object newValue = update.get(key);
                            String newString = newValue == null ? null : newValue.toString();
                            changing |= !TextUtils.equals(newString, value);
                        }
                        values.put(key, value);
                    }
                }
            } finally {
                cursor.close();
            }
            if (!changing) {
                return null;
            }

            values.putAll(update);
            return values;
        }
    }

    public class CustomDataRowHandler extends DataRowHandler {

        public CustomDataRowHandler(String mimetype) {
            super(mimetype);
        }
    }

    public class StructuredNameRowHandler extends DataRowHandler {
        private final NameSplitter mSplitter;

        public StructuredNameRowHandler(NameSplitter splitter) {
            super(StructuredName.CONTENT_ITEM_TYPE);
            mSplitter = splitter;
        }

        @Override
        public long insert(SQLiteDatabase db, long rawContactId, ContentValues values) {
            fixStructuredNameComponents(values, values);

            long dataId = super.insert(db, rawContactId, values);

            String name = values.getAsString(StructuredName.DISPLAY_NAME);
            Integer fullNameStyle = values.getAsInteger(StructuredName.FULL_NAME_STYLE);
            insertNameLookupForStructuredName(rawContactId, dataId, name,
                    fullNameStyle != null
                            ? mNameSplitter.getAdjustedFullNameStyle(fullNameStyle)
                            : FullNameStyle.UNDEFINED);
            insertNameLookupForPhoneticName(rawContactId, dataId, values);
            fixRawContactDisplayName(db, rawContactId);
            triggerAggregation(rawContactId);
            return dataId;
        }

        @Override
        public boolean update(SQLiteDatabase db, ContentValues values, Cursor c,
                boolean callerIsSyncAdapter) {
            final long dataId = c.getLong(DataUpdateQuery._ID);
            final long rawContactId = c.getLong(DataUpdateQuery.RAW_CONTACT_ID);

            final ContentValues augmented = getAugmentedValues(db, dataId, values);
            if (augmented == null) {  // No change
                return false;
            }

            fixStructuredNameComponents(augmented, values);

            super.update(db, values, c, callerIsSyncAdapter);
            if (values.containsKey(StructuredName.DISPLAY_NAME) ||
                    values.containsKey(StructuredName.PHONETIC_FAMILY_NAME) ||
                    values.containsKey(StructuredName.PHONETIC_MIDDLE_NAME) ||
                    values.containsKey(StructuredName.PHONETIC_GIVEN_NAME)) {
                augmented.putAll(values);
                String name = augmented.getAsString(StructuredName.DISPLAY_NAME);
                deleteNameLookup(dataId);
                Integer fullNameStyle = augmented.getAsInteger(StructuredName.FULL_NAME_STYLE);
                insertNameLookupForStructuredName(rawContactId, dataId, name,
                        fullNameStyle != null
                                ? mNameSplitter.getAdjustedFullNameStyle(fullNameStyle)
                                : FullNameStyle.UNDEFINED);
                insertNameLookupForPhoneticName(rawContactId, dataId, augmented);
            }
            fixRawContactDisplayName(db, rawContactId);
            triggerAggregation(rawContactId);
            return true;
        }

        @Override
        public int delete(SQLiteDatabase db, Cursor c) {
            long dataId = c.getLong(DataDeleteQuery._ID);
            long rawContactId = c.getLong(DataDeleteQuery.RAW_CONTACT_ID);

            int count = super.delete(db, c);

            deleteNameLookup(dataId);
            fixRawContactDisplayName(db, rawContactId);
            triggerAggregation(rawContactId);
            return count;
        }

        /**
         * Specific list of structured fields.
         */
        private final String[] STRUCTURED_FIELDS = new String[] {
                StructuredName.PREFIX, StructuredName.GIVEN_NAME, StructuredName.MIDDLE_NAME,
                StructuredName.FAMILY_NAME, StructuredName.SUFFIX
        };

        /**
         * Parses the supplied display name, but only if the incoming values do
         * not already contain structured name parts. Also, if the display name
         * is not provided, generate one by concatenating first name and last
         * name.
         */
        public void fixStructuredNameComponents(ContentValues augmented, ContentValues update) {
            final String unstruct = update.getAsString(StructuredName.DISPLAY_NAME);

            final boolean touchedUnstruct = !TextUtils.isEmpty(unstruct);
            final boolean touchedStruct = !areAllEmpty(update, STRUCTURED_FIELDS);

            if (touchedUnstruct && !touchedStruct) {
                NameSplitter.Name name = new NameSplitter.Name();
                mSplitter.split(name, unstruct);
                name.toValues(update);
            } else if (!touchedUnstruct
                    && (touchedStruct || areAnySpecified(update, STRUCTURED_FIELDS))) {
                // We need to update the display name when any structured components
                // are specified, even when they are null, which is why we are checking
                // areAnySpecified.  The touchedStruct in the condition is an optimization:
                // if there are non-null values, we know for a fact that some values are present.
                NameSplitter.Name name = new NameSplitter.Name();
                name.fromValues(augmented);
                // As the name could be changed, let's guess the name style again.
                name.fullNameStyle = FullNameStyle.UNDEFINED;
                mSplitter.guessNameStyle(name);
                int unadjustedFullNameStyle = name.fullNameStyle;
                name.fullNameStyle = mSplitter.getAdjustedFullNameStyle(name.fullNameStyle);
                final String joined = mSplitter.join(name, true);
                update.put(StructuredName.DISPLAY_NAME, joined);

                update.put(StructuredName.FULL_NAME_STYLE, unadjustedFullNameStyle);
                update.put(StructuredName.PHONETIC_NAME_STYLE, name.phoneticNameStyle);
            } else if (touchedUnstruct && touchedStruct){
                if (!update.containsKey(StructuredName.FULL_NAME_STYLE)) {
                    update.put(StructuredName.FULL_NAME_STYLE,
                            mSplitter.guessFullNameStyle(unstruct));
                }
                if (!update.containsKey(StructuredName.PHONETIC_NAME_STYLE)) {
                    update.put(StructuredName.PHONETIC_NAME_STYLE,
                            mSplitter.guessPhoneticNameStyle(unstruct));
                }
            }
        }
    }

    public class StructuredPostalRowHandler extends DataRowHandler {
        private PostalSplitter mSplitter;

        public StructuredPostalRowHandler(PostalSplitter splitter) {
            super(StructuredPostal.CONTENT_ITEM_TYPE);
            mSplitter = splitter;
        }

        @Override
        public long insert(SQLiteDatabase db, long rawContactId, ContentValues values) {
            fixStructuredPostalComponents(values, values);
            return super.insert(db, rawContactId, values);
        }

        @Override
        public boolean update(SQLiteDatabase db, ContentValues values, Cursor c,
                boolean callerIsSyncAdapter) {
            final long dataId = c.getLong(DataUpdateQuery._ID);
            final ContentValues augmented = getAugmentedValues(db, dataId, values);
            if (augmented == null) {    // No change
                return false;
            }

            fixStructuredPostalComponents(augmented, values);
            super.update(db, values, c, callerIsSyncAdapter);
            return true;
        }

        /**
         * Specific list of structured fields.
         */
        private final String[] STRUCTURED_FIELDS = new String[] {
                StructuredPostal.STREET, StructuredPostal.POBOX, StructuredPostal.NEIGHBORHOOD,
                StructuredPostal.CITY, StructuredPostal.REGION, StructuredPostal.POSTCODE,
                StructuredPostal.COUNTRY,
        };

        /**
         * Prepares the given {@link StructuredPostal} row, building
         * {@link StructuredPostal#FORMATTED_ADDRESS} to match the structured
         * values when missing. When structured components are missing, the
         * unstructured value is assigned to {@link StructuredPostal#STREET}.
         */
        private void fixStructuredPostalComponents(ContentValues augmented, ContentValues update) {
            final String unstruct = update.getAsString(StructuredPostal.FORMATTED_ADDRESS);

            final boolean touchedUnstruct = !TextUtils.isEmpty(unstruct);
            final boolean touchedStruct = !areAllEmpty(update, STRUCTURED_FIELDS);

            final PostalSplitter.Postal postal = new PostalSplitter.Postal();

            if (touchedUnstruct && !touchedStruct) {
                mSplitter.split(postal, unstruct);
                postal.toValues(update);
            } else if (!touchedUnstruct
                    && (touchedStruct || areAnySpecified(update, STRUCTURED_FIELDS))) {
                // See comment in
                postal.fromValues(augmented);
                final String joined = mSplitter.join(postal);
                update.put(StructuredPostal.FORMATTED_ADDRESS, joined);
            }
        }
    }

    public class CommonDataRowHandler extends DataRowHandler {

        private final String mTypeColumn;
        private final String mLabelColumn;

        public CommonDataRowHandler(String mimetype, String typeColumn, String labelColumn) {
            super(mimetype);
            mTypeColumn = typeColumn;
            mLabelColumn = labelColumn;
        }

        @Override
        public long insert(SQLiteDatabase db, long rawContactId, ContentValues values) {
            enforceTypeAndLabel(values, values);
            return super.insert(db, rawContactId, values);
        }

        @Override
        public boolean update(SQLiteDatabase db, ContentValues values, Cursor c,
                boolean callerIsSyncAdapter) {
            final long dataId = c.getLong(DataUpdateQuery._ID);
            final ContentValues augmented = getAugmentedValues(db, dataId, values);
            if (augmented == null) {        // No change
                return false;
            }
            enforceTypeAndLabel(augmented, values);
            return super.update(db, values, c, callerIsSyncAdapter);
        }

        /**
         * If the given {@link ContentValues} defines {@link #mTypeColumn},
         * enforce that {@link #mLabelColumn} only appears when type is
         * {@link BaseTypes#TYPE_CUSTOM}. Exception is thrown otherwise.
         */
        private void enforceTypeAndLabel(ContentValues augmented, ContentValues update) {
            final boolean hasType = !TextUtils.isEmpty(augmented.getAsString(mTypeColumn));
            final boolean hasLabel = !TextUtils.isEmpty(augmented.getAsString(mLabelColumn));

            if (hasLabel && !hasType) {
                // When label exists, assert that some type is defined
                throw new IllegalArgumentException(mTypeColumn + " must be specified when "
                        + mLabelColumn + " is defined.");
            }
        }
    }

    public class OrganizationDataRowHandler extends CommonDataRowHandler {

        public OrganizationDataRowHandler() {
            super(Organization.CONTENT_ITEM_TYPE, Organization.TYPE, Organization.LABEL);
        }

        @Override
        public long insert(SQLiteDatabase db, long rawContactId, ContentValues values) {
            String company = values.getAsString(Organization.COMPANY);
            String title = values.getAsString(Organization.TITLE);

            long dataId = super.insert(db, rawContactId, values);

            fixRawContactDisplayName(db, rawContactId);
            insertNameLookupForOrganization(rawContactId, dataId, company, title);
            return dataId;
        }

        @Override
        public boolean update(SQLiteDatabase db, ContentValues values, Cursor c,
                boolean callerIsSyncAdapter) {
            if (!super.update(db, values, c, callerIsSyncAdapter)) {
                return false;
            }

            boolean containsCompany = values.containsKey(Organization.COMPANY);
            boolean containsTitle = values.containsKey(Organization.TITLE);
            if (containsCompany || containsTitle) {
                long dataId = c.getLong(DataUpdateQuery._ID);
                long rawContactId = c.getLong(DataUpdateQuery.RAW_CONTACT_ID);

                String company;

                if (containsCompany) {
                    company = values.getAsString(Organization.COMPANY);
                } else {
                    mSelectionArgs1[0] = String.valueOf(dataId);
                    company = DatabaseUtils.stringForQuery(db,
                            "SELECT " + Organization.COMPANY +
                            " FROM " + Tables.DATA +
                            " WHERE " + Data._ID + "=?", mSelectionArgs1);
                }

                String title;
                if (containsTitle) {
                    title = values.getAsString(Organization.TITLE);
                } else {
                    mSelectionArgs1[0] = String.valueOf(dataId);
                    title = DatabaseUtils.stringForQuery(db,
                            "SELECT " + Organization.TITLE +
                            " FROM " + Tables.DATA +
                            " WHERE " + Data._ID + "=?", mSelectionArgs1);
                }

                deleteNameLookup(dataId);
                insertNameLookupForOrganization(rawContactId, dataId, company, title);

                fixRawContactDisplayName(db, rawContactId);
            }
            return true;
        }

        @Override
        public int delete(SQLiteDatabase db, Cursor c) {
            long dataId = c.getLong(DataUpdateQuery._ID);
            long rawContactId = c.getLong(DataDeleteQuery.RAW_CONTACT_ID);

            int count = super.delete(db, c);
            fixRawContactDisplayName(db, rawContactId);
            deleteNameLookup(dataId);
            return count;
        }

        @Override
        protected int getTypeRank(int type) {
            switch (type) {
                case Organization.TYPE_WORK: return 0;
                case Organization.TYPE_CUSTOM: return 1;
                case Organization.TYPE_OTHER: return 2;
                default: return 1000;
            }
        }
    }

    public class EmailDataRowHandler extends CommonDataRowHandler {

        public EmailDataRowHandler() {
            super(Email.CONTENT_ITEM_TYPE, Email.TYPE, Email.LABEL);
        }

        @Override
        public long insert(SQLiteDatabase db, long rawContactId, ContentValues values) {
            String email = values.getAsString(Email.DATA);

            long dataId = super.insert(db, rawContactId, values);

            fixRawContactDisplayName(db, rawContactId);
            String address = insertNameLookupForEmail(rawContactId, dataId, email);
            if (address != null) {
                triggerAggregation(rawContactId);
            }
            return dataId;
        }

        @Override
        public boolean update(SQLiteDatabase db, ContentValues values, Cursor c,
                boolean callerIsSyncAdapter) {
            if (!super.update(db, values, c, callerIsSyncAdapter)) {
                return false;
            }

            if (values.containsKey(Email.DATA)) {
                long dataId = c.getLong(DataUpdateQuery._ID);
                long rawContactId = c.getLong(DataUpdateQuery.RAW_CONTACT_ID);

                String address = values.getAsString(Email.DATA);
                deleteNameLookup(dataId);
                insertNameLookupForEmail(rawContactId, dataId, address);
                fixRawContactDisplayName(db, rawContactId);
                triggerAggregation(rawContactId);
            }

            return true;
        }

        @Override
        public int delete(SQLiteDatabase db, Cursor c) {
            long dataId = c.getLong(DataDeleteQuery._ID);
            long rawContactId = c.getLong(DataDeleteQuery.RAW_CONTACT_ID);

            int count = super.delete(db, c);

            deleteNameLookup(dataId);
            fixRawContactDisplayName(db, rawContactId);
            triggerAggregation(rawContactId);
            return count;
        }

        @Override
        protected int getTypeRank(int type) {
            switch (type) {
                case Email.TYPE_HOME: return 0;
                case Email.TYPE_WORK: return 1;
                case Email.TYPE_CUSTOM: return 2;
                case Email.TYPE_OTHER: return 3;
                default: return 1000;
            }
        }
    }

    public class NicknameDataRowHandler extends CommonDataRowHandler {

        public NicknameDataRowHandler() {
            super(Nickname.CONTENT_ITEM_TYPE, Nickname.TYPE, Nickname.LABEL);
        }

        @Override
        public long insert(SQLiteDatabase db, long rawContactId, ContentValues values) {
            String nickname = values.getAsString(Nickname.NAME);

            long dataId = super.insert(db, rawContactId, values);

            if (!TextUtils.isEmpty(nickname)) {
                fixRawContactDisplayName(db, rawContactId);
                insertNameLookupForNickname(rawContactId, dataId, nickname);
                triggerAggregation(rawContactId);
            }
            return dataId;
        }

        @Override
        public boolean update(SQLiteDatabase db, ContentValues values, Cursor c,
                boolean callerIsSyncAdapter) {
            long dataId = c.getLong(DataUpdateQuery._ID);
            long rawContactId = c.getLong(DataUpdateQuery.RAW_CONTACT_ID);

            if (!super.update(db, values, c, callerIsSyncAdapter)) {
                return false;
            }

            if (values.containsKey(Nickname.NAME)) {
                String nickname = values.getAsString(Nickname.NAME);
                deleteNameLookup(dataId);
                insertNameLookupForNickname(rawContactId, dataId, nickname);
                fixRawContactDisplayName(db, rawContactId);
                triggerAggregation(rawContactId);
            }

            return true;
        }

        @Override
        public int delete(SQLiteDatabase db, Cursor c) {
            long dataId = c.getLong(DataDeleteQuery._ID);
            long rawContactId = c.getLong(DataDeleteQuery.RAW_CONTACT_ID);

            int count = super.delete(db, c);

            deleteNameLookup(dataId);
            fixRawContactDisplayName(db, rawContactId);
            triggerAggregation(rawContactId);
            return count;
        }
    }

    public class PhoneDataRowHandler extends CommonDataRowHandler {

        public PhoneDataRowHandler() {
            super(Phone.CONTENT_ITEM_TYPE, Phone.TYPE, Phone.LABEL);
        }

        @Override
        public long insert(SQLiteDatabase db, long rawContactId, ContentValues values) {
            long dataId;
            if (values.containsKey(Phone.NUMBER)) {
                String number = values.getAsString(Phone.NUMBER);

                String numberE164 =
                        PhoneNumberUtils.formatNumberToE164(number, getCurrentCountryIso());
                if (numberE164 != null) {
                    values.put(PhoneColumns.NORMALIZED_NUMBER, numberE164);
                }
                dataId = super.insert(db, rawContactId, values);

                updatePhoneLookup(db, rawContactId, dataId, number, numberE164);
                mContactAggregator.updateHasPhoneNumber(db, rawContactId);
                fixRawContactDisplayName(db, rawContactId);
                if (numberE164 != null) {
                    triggerAggregation(rawContactId);
                }
            } else {
                dataId = super.insert(db, rawContactId, values);
            }
            return dataId;
        }

        @Override
        public boolean update(SQLiteDatabase db, ContentValues values, Cursor c,
                boolean callerIsSyncAdapter) {
            String number = null;
            String normalizedNumber = null;
            String numberE164 = null;
            if (values.containsKey(Phone.NUMBER)) {
                number = values.getAsString(Phone.NUMBER);
                if (number != null) {
                    numberE164 =
                        PhoneNumberUtils.formatNumberToE164(number, getCurrentCountryIso());
                }
                if (numberE164 != null) {
                    values.put(PhoneColumns.NORMALIZED_NUMBER, numberE164);
                }
            }

            if (!super.update(db, values, c, callerIsSyncAdapter)) {
                return false;
            }

            if (values.containsKey(Phone.NUMBER)) {
                long dataId = c.getLong(DataUpdateQuery._ID);
                long rawContactId = c.getLong(DataUpdateQuery.RAW_CONTACT_ID);
                updatePhoneLookup(db, rawContactId, dataId, number, numberE164);
                mContactAggregator.updateHasPhoneNumber(db, rawContactId);
                fixRawContactDisplayName(db, rawContactId);
                triggerAggregation(rawContactId);
            }
            return true;
        }

        @Override
        public int delete(SQLiteDatabase db, Cursor c) {
            long dataId = c.getLong(DataDeleteQuery._ID);
            long rawContactId = c.getLong(DataDeleteQuery.RAW_CONTACT_ID);

            int count = super.delete(db, c);

            updatePhoneLookup(db, rawContactId, dataId, null, null);
            mContactAggregator.updateHasPhoneNumber(db, rawContactId);
            fixRawContactDisplayName(db, rawContactId);
            triggerAggregation(rawContactId);
            return count;
        }

        private void updatePhoneLookup(SQLiteDatabase db, long rawContactId, long dataId,
                String number, String numberE164) {
            mSelectionArgs1[0] = String.valueOf(dataId);
            db.delete(Tables.PHONE_LOOKUP, PhoneLookupColumns.DATA_ID + "=?", mSelectionArgs1);
            if (number != null) {
                String normalizedNumber = PhoneNumberUtils.normalizeNumber(number);
                if (!TextUtils.isEmpty(normalizedNumber)) {
                    ContentValues phoneValues = new ContentValues();
                    phoneValues.put(PhoneLookupColumns.RAW_CONTACT_ID, rawContactId);
                    phoneValues.put(PhoneLookupColumns.DATA_ID, dataId);
                    phoneValues.put(PhoneLookupColumns.NORMALIZED_NUMBER, normalizedNumber);
                    phoneValues.put(PhoneLookupColumns.MIN_MATCH,
                            PhoneNumberUtils.toCallerIDMinMatch(normalizedNumber));
                    db.insert(Tables.PHONE_LOOKUP, null, phoneValues);

                    if (numberE164 != null && !numberE164.equals(normalizedNumber)) {
                        phoneValues.put(PhoneLookupColumns.NORMALIZED_NUMBER, numberE164);
                        phoneValues.put(PhoneLookupColumns.MIN_MATCH,
                                PhoneNumberUtils.toCallerIDMinMatch(numberE164));
                        db.insert(Tables.PHONE_LOOKUP, null, phoneValues);
                    }
                }
            }
        }

        @Override
        protected int getTypeRank(int type) {
            switch (type) {
                case Phone.TYPE_MOBILE: return 0;
                case Phone.TYPE_WORK: return 1;
                case Phone.TYPE_HOME: return 2;
                case Phone.TYPE_PAGER: return 3;
                case Phone.TYPE_CUSTOM: return 4;
                case Phone.TYPE_OTHER: return 5;
                case Phone.TYPE_FAX_WORK: return 6;
                case Phone.TYPE_FAX_HOME: return 7;
                default: return 1000;
            }
        }
    }

    public class GroupMembershipRowHandler extends DataRowHandler {

        private static final String SELECTION_RAW_CONTACT_ID = RawContacts._ID + "=?";

        private static final String QUERY_COUNT_FAVORITES_GROUP_MEMBERSHIPS_BY_RAW_CONTACT_ID =
                "SELECT COUNT(*) FROM " + Tables.DATA + " LEFT OUTER JOIN " + Tables .GROUPS
                        + " ON " + Tables.DATA + "." + GroupMembership.GROUP_ROW_ID
                        + "=" + GroupsColumns.CONCRETE_ID
                        + " WHERE " + DataColumns.MIMETYPE_ID + "=?"
                        + " AND " + Tables.DATA + "." + GroupMembership.RAW_CONTACT_ID + "=?"
                        + " AND " + Groups.FAVORITES + "!=0";

        public GroupMembershipRowHandler() {
            super(GroupMembership.CONTENT_ITEM_TYPE);
        }

        @Override
        public long insert(SQLiteDatabase db, long rawContactId, ContentValues values) {
            resolveGroupSourceIdInValues(rawContactId, db, values, true);
            long dataId = super.insert(db, rawContactId, values);
            if (hasFavoritesGroupMembership(db, rawContactId)) {
                updateRawContactsStar(db, rawContactId, true /* starred */);
            }
            updateVisibility(rawContactId);
            return dataId;
        }

        @Override
        public boolean update(SQLiteDatabase db, ContentValues values, Cursor c,
                boolean callerIsSyncAdapter) {
            long rawContactId = c.getLong(DataUpdateQuery.RAW_CONTACT_ID);
            boolean wasStarred = hasFavoritesGroupMembership(db, rawContactId);
            resolveGroupSourceIdInValues(rawContactId, db, values, false);
            if (!super.update(db, values, c, callerIsSyncAdapter)) {
                return false;
            }
            boolean isStarred = hasFavoritesGroupMembership(db, rawContactId);
            if (wasStarred != isStarred) {
                updateRawContactsStar(db, rawContactId, isStarred);
            }
            updateVisibility(rawContactId);
            return true;
        }

        private void updateRawContactsStar(SQLiteDatabase db, long rawContactId, boolean starred) {
            ContentValues rawContactValues = new ContentValues();
            rawContactValues.put(RawContacts.STARRED, starred ? 1 : 0);
            if (db.update(Tables.RAW_CONTACTS, rawContactValues, SELECTION_RAW_CONTACT_ID,
                    new String[]{Long.toString(rawContactId)}) > 0) {
                mContactAggregator.updateStarred(rawContactId);
            }
        }

        private boolean hasFavoritesGroupMembership(SQLiteDatabase db, long rawContactId) {
            final long groupMembershipMimetypeId = mDbHelper
                    .getMimeTypeId(GroupMembership.CONTENT_ITEM_TYPE);
            boolean isStarred = 0 < DatabaseUtils
                    .longForQuery(db, QUERY_COUNT_FAVORITES_GROUP_MEMBERSHIPS_BY_RAW_CONTACT_ID,
                    new String[]{Long.toString(groupMembershipMimetypeId), Long.toString(rawContactId)});
            return isStarred;
        }

        @Override
        public int delete(SQLiteDatabase db, Cursor c) {
            long rawContactId = c.getLong(DataDeleteQuery.RAW_CONTACT_ID);
            boolean wasStarred = hasFavoritesGroupMembership(db, rawContactId);
            int count = super.delete(db, c);
            boolean isStarred = hasFavoritesGroupMembership(db, rawContactId);
            if (wasStarred && !isStarred) {
                updateRawContactsStar(db, rawContactId, false /* starred */);
            }
            updateVisibility(rawContactId);
            return count;
        }

        private void updateVisibility(long rawContactId) {
            long contactId = mDbHelper.getContactId(rawContactId);
            if (contactId != 0) {
                mDbHelper.updateContactVisible(contactId);
            }
        }

        private void resolveGroupSourceIdInValues(long rawContactId, SQLiteDatabase db,
                ContentValues values, boolean isInsert) {
            boolean containsGroupSourceId = values.containsKey(GroupMembership.GROUP_SOURCE_ID);
            boolean containsGroupId = values.containsKey(GroupMembership.GROUP_ROW_ID);
            if (containsGroupSourceId && containsGroupId) {
                throw new IllegalArgumentException(
                        "you are not allowed to set both the GroupMembership.GROUP_SOURCE_ID "
                                + "and GroupMembership.GROUP_ROW_ID");
            }

            if (!containsGroupSourceId && !containsGroupId) {
                if (isInsert) {
                    throw new IllegalArgumentException(
                            "you must set exactly one of GroupMembership.GROUP_SOURCE_ID "
                                    + "and GroupMembership.GROUP_ROW_ID");
                } else {
                    return;
                }
            }

            if (containsGroupSourceId) {
                final String sourceId = values.getAsString(GroupMembership.GROUP_SOURCE_ID);
                final long groupId = getOrMakeGroup(db, rawContactId, sourceId,
                        mInsertedRawContacts.get(rawContactId));
                values.remove(GroupMembership.GROUP_SOURCE_ID);
                values.put(GroupMembership.GROUP_ROW_ID, groupId);
            }
        }
    }

    public class PhotoDataRowHandler extends DataRowHandler {

        public PhotoDataRowHandler() {
            super(Photo.CONTENT_ITEM_TYPE);
        }

        @Override
        public long insert(SQLiteDatabase db, long rawContactId, ContentValues values) {
            long dataId = super.insert(db, rawContactId, values);
            if (!isNewRawContact(rawContactId)) {
                mContactAggregator.updatePhotoId(db, rawContactId);
            }
            return dataId;
        }

        @Override
        public boolean update(SQLiteDatabase db, ContentValues values, Cursor c,
                boolean callerIsSyncAdapter) {
            long rawContactId = c.getLong(DataUpdateQuery.RAW_CONTACT_ID);
            if (!super.update(db, values, c, callerIsSyncAdapter)) {
                return false;
            }

            mContactAggregator.updatePhotoId(db, rawContactId);
            return true;
        }

        @Override
        public int delete(SQLiteDatabase db, Cursor c) {
            long rawContactId = c.getLong(DataDeleteQuery.RAW_CONTACT_ID);
            int count = super.delete(db, c);
            mContactAggregator.updatePhotoId(db, rawContactId);
            return count;
        }
    }

    /**
     * An entry in group id cache. It maps the combination of (account type, account name
     * and source id) to group row id.
     */
    public class GroupIdCacheEntry {
        String accountType;
        String accountName;
        String sourceId;
        long groupId;
    }

    private HashMap<String, DataRowHandler> mDataRowHandlers;
    private ContactsDatabaseHelper mDbHelper;

    private NameSplitter mNameSplitter;
    private NameLookupBuilder mNameLookupBuilder;

    private PostalSplitter mPostalSplitter;

    // We don't need a soft cache for groups - the assumption is that there will only
    // be a small number of contact groups. The cache is keyed off source id.  The value
    // is a list of groups with this group id.
    private HashMap<String, ArrayList<GroupIdCacheEntry>> mGroupIdCache = Maps.newHashMap();

    private ContactDirectoryManager mContactDirectoryManager;
    private ContactAggregator mContactAggregator;
    private LegacyApiSupport mLegacyApiSupport;
    private GlobalSearchSupport mGlobalSearchSupport;
    private CommonNicknameCache mCommonNicknameCache;

    private ContentValues mValues = new ContentValues();
    private CharArrayBuffer mCharArrayBuffer = new CharArrayBuffer(128);
    private NameSplitter.Name mName = new NameSplitter.Name();
    private HashMap<String, Boolean> mAccountWritability = Maps.newHashMap();

    private int mProviderStatus = ProviderStatus.STATUS_NORMAL;
    private long mEstimatedStorageRequirement = 0;
    private volatile CountDownLatch mAccessLatch;

    private HashMap<Long, Account> mInsertedRawContacts = Maps.newHashMap();
    private HashSet<Long> mUpdatedRawContacts = Sets.newHashSet();
    private HashSet<Long> mDirtyRawContacts = Sets.newHashSet();
    private HashMap<Long, Object> mUpdatedSyncStates = Maps.newHashMap();

    private boolean mVisibleTouched = false;

    private boolean mSyncToNetwork;

    private Locale mCurrentLocale;

    private CountryMonitor mCountryMonitor;


    @Override
    public boolean onCreate() {
        super.onCreate();
        try {
            return initialize();
        } catch (RuntimeException e) {
            Log.e(TAG, "Cannot start provider", e);
            return false;
        }
    }

    private boolean initialize() {
        final Context context = getContext();
        mCountryMonitor = CountryMonitor.getInstance(context);
        mDbHelper = (ContactsDatabaseHelper)getDatabaseHelper();
        mContactDirectoryManager = new ContactDirectoryManager(this);
        mGlobalSearchSupport = new GlobalSearchSupport(this);
        mLegacyApiSupport = new LegacyApiSupport(context, mDbHelper, this, mGlobalSearchSupport);
        mDb = mDbHelper.getWritableDatabase();

        initForDefaultLocale();

        mSetPrimaryStatement = mDb.compileStatement(
                "UPDATE " + Tables.DATA +
                " SET " + Data.IS_PRIMARY + "=(_id=?)" +
                " WHERE " + DataColumns.MIMETYPE_ID + "=?" +
                "   AND " + Data.RAW_CONTACT_ID + "=?");

        mSetSuperPrimaryStatement = mDb.compileStatement(
                "UPDATE " + Tables.DATA +
                " SET " + Data.IS_SUPER_PRIMARY + "=(" + Data._ID + "=?)" +
                " WHERE " + DataColumns.MIMETYPE_ID + "=?" +
                "   AND " + Data.RAW_CONTACT_ID + " IN (" +
                        "SELECT " + RawContacts._ID +
                        " FROM " + Tables.RAW_CONTACTS +
                        " WHERE " + RawContacts.CONTACT_ID + " =(" +
                                "SELECT " + RawContacts.CONTACT_ID +
                                " FROM " + Tables.RAW_CONTACTS +
                                " WHERE " + RawContacts._ID + "=?))");

        mRawContactDisplayNameUpdate = mDb.compileStatement(
                "UPDATE " + Tables.RAW_CONTACTS +
                " SET " +
                        RawContacts.DISPLAY_NAME_SOURCE + "=?," +
                        RawContacts.DISPLAY_NAME_PRIMARY + "=?," +
                        RawContacts.DISPLAY_NAME_ALTERNATIVE + "=?," +
                        RawContacts.PHONETIC_NAME + "=?," +
                        RawContacts.PHONETIC_NAME_STYLE + "=?," +
                        RawContacts.SORT_KEY_PRIMARY + "=?," +
                        RawContacts.SORT_KEY_ALTERNATIVE + "=?" +
                " WHERE " + RawContacts._ID + "=?");

        mLastStatusUpdate = mDb.compileStatement(
                "UPDATE " + Tables.CONTACTS +
                " SET " + ContactsColumns.LAST_STATUS_UPDATE_ID + "=" +
                        "(SELECT " + DataColumns.CONCRETE_ID +
                        " FROM " + Tables.STATUS_UPDATES +
                        " JOIN " + Tables.DATA +
                        "   ON (" + StatusUpdatesColumns.DATA_ID + "="
                                + DataColumns.CONCRETE_ID + ")" +
                        " JOIN " + Tables.RAW_CONTACTS +
                        "   ON (" + DataColumns.CONCRETE_RAW_CONTACT_ID + "="
                                + RawContactsColumns.CONCRETE_ID + ")" +
                        " WHERE " + RawContacts.CONTACT_ID + "=?" +
                        " ORDER BY " + StatusUpdates.STATUS_TIMESTAMP + " DESC,"
                                + StatusUpdates.STATUS +
                        " LIMIT 1)" +
                " WHERE " + ContactsColumns.CONCRETE_ID + "=?");

        mNameLookupInsert = mDb.compileStatement("INSERT OR IGNORE INTO " + Tables.NAME_LOOKUP + "("
                + NameLookupColumns.RAW_CONTACT_ID + "," + NameLookupColumns.DATA_ID + ","
                + NameLookupColumns.NAME_TYPE + "," + NameLookupColumns.NORMALIZED_NAME
                + ") VALUES (?,?,?,?)");
        mNameLookupDelete = mDb.compileStatement("DELETE FROM " + Tables.NAME_LOOKUP + " WHERE "
                + NameLookupColumns.DATA_ID + "=?");

        mStatusUpdateInsert = mDb.compileStatement(
                "INSERT INTO " + Tables.STATUS_UPDATES + "("
                        + StatusUpdatesColumns.DATA_ID + ", "
                        + StatusUpdates.STATUS + ","
                        + StatusUpdates.STATUS_RES_PACKAGE + ","
                        + StatusUpdates.STATUS_ICON + ","
                        + StatusUpdates.STATUS_LABEL + ")" +
                " VALUES (?,?,?,?,?)");

        mStatusUpdateReplace = mDb.compileStatement(
                "INSERT OR REPLACE INTO " + Tables.STATUS_UPDATES + "("
                        + StatusUpdatesColumns.DATA_ID + ", "
                        + StatusUpdates.STATUS_TIMESTAMP + ","
                        + StatusUpdates.STATUS + ","
                        + StatusUpdates.STATUS_RES_PACKAGE + ","
                        + StatusUpdates.STATUS_ICON + ","
                        + StatusUpdates.STATUS_LABEL + ")" +
                " VALUES (?,?,?,?,?,?)");

        mStatusUpdateAutoTimestamp = mDb.compileStatement(
                "UPDATE " + Tables.STATUS_UPDATES +
                " SET " + StatusUpdates.STATUS_TIMESTAMP + "=?,"
                        + StatusUpdates.STATUS + "=?" +
                " WHERE " + StatusUpdatesColumns.DATA_ID + "=?"
                        + " AND " + StatusUpdates.STATUS + "!=?");

        mStatusAttributionUpdate = mDb.compileStatement(
                "UPDATE " + Tables.STATUS_UPDATES +
                " SET " + StatusUpdates.STATUS_RES_PACKAGE + "=?,"
                        + StatusUpdates.STATUS_ICON + "=?,"
                        + StatusUpdates.STATUS_LABEL + "=?" +
                " WHERE " + StatusUpdatesColumns.DATA_ID + "=?");

        mStatusUpdateDelete = mDb.compileStatement(
                "DELETE FROM " + Tables.STATUS_UPDATES +
                " WHERE " + StatusUpdatesColumns.DATA_ID + "=?");

        // When setting NAME_VERIFIED to 1 on a raw contact, reset it to 0
        // on all other raw contacts in the same aggregate
        mResetNameVerifiedForOtherRawContacts = mDb.compileStatement(
                "UPDATE " + Tables.RAW_CONTACTS +
                " SET " + RawContacts.NAME_VERIFIED + "=0" +
                " WHERE " + RawContacts.CONTACT_ID + "=(" +
                        "SELECT " + RawContacts.CONTACT_ID +
                        " FROM " + Tables.RAW_CONTACTS +
                        " WHERE " + RawContacts._ID + "=?)" +
                " AND " + RawContacts._ID + "!=?");

        mMimeTypeIdEmail = mDbHelper.getMimeTypeId(Email.CONTENT_ITEM_TYPE);
        mMimeTypeIdIm = mDbHelper.getMimeTypeId(Im.CONTENT_ITEM_TYPE);
        mMimeTypeIdStructuredName = mDbHelper.getMimeTypeId(StructuredName.CONTENT_ITEM_TYPE);
        mMimeTypeIdOrganization = mDbHelper.getMimeTypeId(Organization.CONTENT_ITEM_TYPE);
        mMimeTypeIdNickname = mDbHelper.getMimeTypeId(Nickname.CONTENT_ITEM_TYPE);
        mMimeTypeIdPhone = mDbHelper.getMimeTypeId(Phone.CONTENT_ITEM_TYPE);

        verifyAccounts();

        if (isLegacyContactImportNeeded()) {
            importLegacyContactsAsync();
        } else {
            verifyLocale();
        }

<<<<<<< HEAD
        startContactDirectoryManager();

        if (isAggregationUpgradeNeeded()) {
            upgradeAggregationAlgorithm();
        }

=======
>>>>>>> 8638e1e9
        return (mDb != null);
    }

    protected String getCurrentCountryIso() {
        return mCountryMonitor.getCountryIso();
    }

    private void initDataRowHandlers() {
      mDataRowHandlers = new HashMap<String, DataRowHandler>();

      mDataRowHandlers.put(Email.CONTENT_ITEM_TYPE, new EmailDataRowHandler());
      mDataRowHandlers.put(Im.CONTENT_ITEM_TYPE,
              new CommonDataRowHandler(Im.CONTENT_ITEM_TYPE, Im.TYPE, Im.LABEL));
      mDataRowHandlers.put(Nickname.CONTENT_ITEM_TYPE, new CommonDataRowHandler(
              StructuredPostal.CONTENT_ITEM_TYPE, StructuredPostal.TYPE, StructuredPostal.LABEL));
      mDataRowHandlers.put(Organization.CONTENT_ITEM_TYPE, new OrganizationDataRowHandler());
      mDataRowHandlers.put(Phone.CONTENT_ITEM_TYPE, new PhoneDataRowHandler());
      mDataRowHandlers.put(Nickname.CONTENT_ITEM_TYPE, new NicknameDataRowHandler());
      mDataRowHandlers.put(StructuredName.CONTENT_ITEM_TYPE,
              new StructuredNameRowHandler(mNameSplitter));
      mDataRowHandlers.put(StructuredPostal.CONTENT_ITEM_TYPE,
              new StructuredPostalRowHandler(mPostalSplitter));
      mDataRowHandlers.put(GroupMembership.CONTENT_ITEM_TYPE, new GroupMembershipRowHandler());
      mDataRowHandlers.put(Photo.CONTENT_ITEM_TYPE, new PhotoDataRowHandler());
    }

    /**
     * Visible for testing.
     */
    /* package */ PhotoPriorityResolver createPhotoPriorityResolver(Context context) {
        return new PhotoPriorityResolver(context);
    }

    /**
     * (Re)allocates all locale-sensitive structures.
     */
    private void initForDefaultLocale() {
        mCurrentLocale = getLocale();
        mNameSplitter = mDbHelper.createNameSplitter();
        mNameLookupBuilder = new StructuredNameLookupBuilder(mNameSplitter);
        mPostalSplitter = new PostalSplitter(mCurrentLocale);
        mCommonNicknameCache = new CommonNicknameCache(mDbHelper.getReadableDatabase());
        ContactLocaleUtils.getIntance().setLocale(mCurrentLocale);
        mContactAggregator = new ContactAggregator(this, mDbHelper,
                createPhotoPriorityResolver(getContext()), mNameSplitter, mCommonNicknameCache);
        mContactAggregator.setEnabled(SystemProperties.getBoolean(AGGREGATE_CONTACTS, true));

        initDataRowHandlers();
    }

    public void onLocaleChanged() {
        if (mProviderStatus != ProviderStatus.STATUS_NORMAL) {
            return;
        }

        initForDefaultLocale();
        verifyLocale();
    }

    protected void verifyAccounts() {
        AccountManager.get(getContext()).addOnAccountsUpdatedListener(this, null, false);
        updateAccounts(AccountManager.get(getContext()).getAccounts());
    }

    /**
     * Verifies that the contacts database is properly configured for the current locale.
     * If not, changes the database locale to the current locale using an asynchronous task.
     * This needs to be done asynchronously because the process involves rebuilding
     * large data structures (name lookup, sort keys), which can take minutes on
     * a large set of contacts.
     */
    protected void verifyLocale() {

        // The process is already running - postpone the change
        if (mProviderStatus == ProviderStatus.STATUS_CHANGING_LOCALE) {
            return;
        }

        final SharedPreferences prefs = PreferenceManager.getDefaultSharedPreferences(getContext());
        final String providerLocale = prefs.getString(PREF_LOCALE, null);
        final Locale currentLocale = mCurrentLocale;
        if (currentLocale.toString().equals(providerLocale)) {
            return;
        }

        int providerStatus = mProviderStatus;
        setProviderStatus(ProviderStatus.STATUS_CHANGING_LOCALE);

        AsyncTask<Integer, Void, Void> task = new AsyncTask<Integer, Void, Void>() {

            int savedProviderStatus;

            @Override
            protected Void doInBackground(Integer... params) {
                savedProviderStatus = params[0];
                mDbHelper.setLocale(ContactsProvider2.this, currentLocale);
                return null;
            }

            @Override
            protected void onPostExecute(Void result) {
                prefs.edit().putString(PREF_LOCALE, currentLocale.toString()).apply();
                setProviderStatus(savedProviderStatus);

                // Recursive invocation, needed to cover the case where locale
                // changes once and then changes again before the db upgrade is completed.
                verifyLocale();
            }
        };

        task.execute(providerStatus);
    }

    /* Visible for testing */
    @Override
    protected ContactsDatabaseHelper getDatabaseHelper(final Context context) {
        return ContactsDatabaseHelper.getInstance(context);
    }

    /* package */ NameSplitter getNameSplitter() {
        return mNameSplitter;
    }

    /* Visible for testing */
    public ContactDirectoryManager getContactDirectoryManager() {
        return mContactDirectoryManager;
    }

    /* Visible for testing */
    protected Locale getLocale() {
        return Locale.getDefault();
    }

    /* Visible for testing */
    protected void startContactDirectoryManager() {
        getContactDirectoryManager().start();
    }

    protected boolean isLegacyContactImportNeeded() {
        int version = Integer.parseInt(mDbHelper.getProperty(PROPERTY_CONTACTS_IMPORTED, "0"));
        return version < PROPERTY_CONTACTS_IMPORT_VERSION;
    }

    protected LegacyContactImporter getLegacyContactImporter() {
        return new LegacyContactImporter(getContext(), this);
    }

    /**
     * Imports legacy contacts in a separate thread.  As long as the import process is running
     * all other access to the contacts is blocked.
     */
    private void importLegacyContactsAsync() {
        Log.v(TAG, "Importing legacy contacts");
        setProviderStatus(ProviderStatus.STATUS_UPGRADING);
        if (mAccessLatch == null) {
            mAccessLatch = new CountDownLatch(1);
        }

        Thread importThread = new Thread("LegacyContactImport") {
            @Override
            public void run() {
                final SharedPreferences prefs =
                    PreferenceManager.getDefaultSharedPreferences(getContext());
                mDbHelper.setLocale(ContactsProvider2.this, mCurrentLocale);
                prefs.edit().putString(PREF_LOCALE, mCurrentLocale.toString()).commit();

                LegacyContactImporter importer = getLegacyContactImporter();
                if (importLegacyContacts(importer)) {
                    onLegacyContactImportSuccess();
                } else {
                    onLegacyContactImportFailure();
                }
            }
        };

        importThread.start();
    }

    /**
     * Unlocks the provider and declares that the import process is complete.
     */
    private void onLegacyContactImportSuccess() {
        NotificationManager nm =
            (NotificationManager)getContext().getSystemService(Context.NOTIFICATION_SERVICE);
        nm.cancel(LEGACY_IMPORT_FAILED_NOTIFICATION);

        // Store a property in the database indicating that the conversion process succeeded
        mDbHelper.setProperty(PROPERTY_CONTACTS_IMPORTED,
                String.valueOf(PROPERTY_CONTACTS_IMPORT_VERSION));
        setProviderStatus(ProviderStatus.STATUS_NORMAL);
        mAccessLatch.countDown();
        mAccessLatch = null;
        Log.v(TAG, "Completed import of legacy contacts");
    }

    /**
     * Announces the provider status and keeps the provider locked.
     */
    private void onLegacyContactImportFailure() {
        Context context = getContext();
        NotificationManager nm =
            (NotificationManager)context.getSystemService(Context.NOTIFICATION_SERVICE);

        // Show a notification
        Notification n = new Notification(android.R.drawable.stat_notify_error,
                context.getString(R.string.upgrade_out_of_memory_notification_ticker),
                System.currentTimeMillis());
        n.setLatestEventInfo(context,
                context.getString(R.string.upgrade_out_of_memory_notification_title),
                context.getString(R.string.upgrade_out_of_memory_notification_text),
                PendingIntent.getActivity(context, 0, new Intent(Intents.UI.LIST_DEFAULT), 0));
        n.flags |= Notification.FLAG_NO_CLEAR | Notification.FLAG_ONGOING_EVENT;

        nm.notify(LEGACY_IMPORT_FAILED_NOTIFICATION, n);

        setProviderStatus(ProviderStatus.STATUS_UPGRADE_OUT_OF_MEMORY);
        Log.v(TAG, "Failed to import legacy contacts");
    }

    /* Visible for testing */
    /* package */ boolean importLegacyContacts(LegacyContactImporter importer) {
        boolean aggregatorEnabled = mContactAggregator.isEnabled();
        mContactAggregator.setEnabled(false);
        try {
            if (importer.importContacts()) {

                // TODO aggregate all newly added raw contacts
                mContactAggregator.setEnabled(aggregatorEnabled);
                return true;
            }
        } catch (Throwable e) {
           Log.e(TAG, "Legacy contact import failed", e);
        }
        mEstimatedStorageRequirement = importer.getEstimatedStorageRequirement();
        return false;
    }

    /**
     * Wipes all data from the contacts database.
     */
    /* package */ void wipeData() {
        mDbHelper.wipeData();
    }

    /**
     * While importing and aggregating contacts, this content provider will
     * block all attempts to change contacts data. In particular, it will hold
     * up all contact syncs. As soon as the import process is complete, all
     * processes waiting to write to the provider are unblocked and can proceed
     * to compete for the database transaction monitor.
     */
    private void waitForAccess() {
        CountDownLatch latch = mAccessLatch;
        if (latch != null) {
            while (true) {
                try {
                    latch.await();
                    mAccessLatch = null;
                    return;
                } catch (InterruptedException e) {
                    Thread.currentThread().interrupt();
                }
            }
        }
    }

    @Override
    public Uri insert(Uri uri, ContentValues values) {
        waitForAccess();
        return super.insert(uri, values);
    }

    @Override
    public int update(Uri uri, ContentValues values, String selection, String[] selectionArgs) {
        if (mAccessLatch != null) {
            // We are stuck trying to upgrade contacts db.  The only update request
            // allowed in this case is an update of provider status, which will trigger
            // an attempt to upgrade contacts again.
            int match = sUriMatcher.match(uri);
            if (match == PROVIDER_STATUS && isLegacyContactImportNeeded()) {
                Integer newStatus = values.getAsInteger(ProviderStatus.STATUS);
                if (newStatus != null && newStatus == ProviderStatus.STATUS_UPGRADING) {
                    importLegacyContactsAsync();
                    return 1;
                } else {
                    return 0;
                }
            }
        }
        waitForAccess();
        return super.update(uri, values, selection, selectionArgs);
    }

    @Override
    public int delete(Uri uri, String selection, String[] selectionArgs) {
        waitForAccess();
        return super.delete(uri, selection, selectionArgs);
    }

    @Override
    public ContentProviderResult[] applyBatch(ArrayList<ContentProviderOperation> operations)
            throws OperationApplicationException {
        waitForAccess();
        return super.applyBatch(operations);
    }

    @Override
    protected void onBeginTransaction() {
        if (VERBOSE_LOGGING) {
            Log.v(TAG, "onBeginTransaction");
        }
        super.onBeginTransaction();
        mContactAggregator.clearPendingAggregations();
        clearTransactionalChanges();
    }

    private void clearTransactionalChanges() {
        mInsertedRawContacts.clear();
        mUpdatedRawContacts.clear();
        mUpdatedSyncStates.clear();
        mDirtyRawContacts.clear();
    }

    @Override
    protected void beforeTransactionCommit() {

        if (VERBOSE_LOGGING) {
            Log.v(TAG, "beforeTransactionCommit");
        }
        super.beforeTransactionCommit();
        flushTransactionalChanges();
        mContactAggregator.aggregateInTransaction(mDb);
        if (mVisibleTouched) {
            mVisibleTouched = false;
            mDbHelper.updateAllVisible();
        }
    }

    private void flushTransactionalChanges() {
        if (VERBOSE_LOGGING) {
            Log.v(TAG, "flushTransactionChanges");
        }

        for (long rawContactId : mInsertedRawContacts.keySet()) {
            updateRawContactDisplayName(mDb, rawContactId);
            mContactAggregator.onRawContactInsert(mDb, rawContactId);
        }

        if (!mDirtyRawContacts.isEmpty()) {
            mSb.setLength(0);
            mSb.append(UPDATE_RAW_CONTACT_SET_DIRTY_SQL);
            appendIds(mSb, mDirtyRawContacts);
            mSb.append(")");
            mDb.execSQL(mSb.toString());
        }

        if (!mUpdatedRawContacts.isEmpty()) {
            mSb.setLength(0);
            mSb.append(UPDATE_RAW_CONTACT_SET_VERSION_SQL);
            appendIds(mSb, mUpdatedRawContacts);
            mSb.append(")");
            mDb.execSQL(mSb.toString());
        }

        for (Map.Entry<Long, Object> entry : mUpdatedSyncStates.entrySet()) {
            long id = entry.getKey();
            if (mDbHelper.getSyncState().update(mDb, id, entry.getValue()) <= 0) {
                throw new IllegalStateException(
                        "unable to update sync state, does it still exist?");
            }
        }

        clearTransactionalChanges();
    }

    /**
     * Appends comma separated ids.
     * @param ids Should not be empty
     */
    private void appendIds(StringBuilder sb, HashSet<Long> ids) {
        for (long id : ids) {
            sb.append(id).append(',');
        }

        sb.setLength(sb.length() - 1); // Yank the last comma
    }

    @Override
    protected void notifyChange() {
        notifyChange(mSyncToNetwork);
        mSyncToNetwork = false;
    }

    protected void notifyChange(boolean syncToNetwork) {
        getContext().getContentResolver().notifyChange(ContactsContract.AUTHORITY_URI, null,
                syncToNetwork);
    }

    protected void setProviderStatus(int status) {
        mProviderStatus = status;
        getContext().getContentResolver().notifyChange(ContactsContract.ProviderStatus.CONTENT_URI,
                null, false);
    }

    private boolean isNewRawContact(long rawContactId) {
        return mInsertedRawContacts.containsKey(rawContactId);
    }

    private DataRowHandler getDataRowHandler(final String mimeType) {
        DataRowHandler handler = mDataRowHandlers.get(mimeType);
        if (handler == null) {
            handler = new CustomDataRowHandler(mimeType);
            mDataRowHandlers.put(mimeType, handler);
        }
        return handler;
    }

    @Override
    protected Uri insertInTransaction(Uri uri, ContentValues values) {
        if (VERBOSE_LOGGING) {
            Log.v(TAG, "insertInTransaction: " + uri + " " + values);
        }

        final boolean callerIsSyncAdapter =
                readBooleanQueryParameter(uri, ContactsContract.CALLER_IS_SYNCADAPTER, false);

        final int match = sUriMatcher.match(uri);
        long id = 0;

        switch (match) {
            case SYNCSTATE:
                id = mDbHelper.getSyncState().insert(mDb, values);
                break;

            case CONTACTS: {
                insertContact(values);
                break;
            }

            case RAW_CONTACTS: {
                id = insertRawContact(uri, values, callerIsSyncAdapter);
                mSyncToNetwork |= !callerIsSyncAdapter;
                break;
            }

            case RAW_CONTACTS_DATA: {
                values.put(Data.RAW_CONTACT_ID, uri.getPathSegments().get(1));
                id = insertData(values, callerIsSyncAdapter);
                mSyncToNetwork |= !callerIsSyncAdapter;
                break;
            }

            case DATA: {
                id = insertData(values, callerIsSyncAdapter);
                mSyncToNetwork |= !callerIsSyncAdapter;
                break;
            }

            case GROUPS: {
                id = insertGroup(uri, values, callerIsSyncAdapter);
                mSyncToNetwork |= !callerIsSyncAdapter;
                break;
            }

            case SETTINGS: {
                id = insertSettings(uri, values);
                mSyncToNetwork |= !callerIsSyncAdapter;
                break;
            }

            case STATUS_UPDATES: {
                id = insertStatusUpdate(values);
                break;
            }

            default:
                mSyncToNetwork = true;
                return mLegacyApiSupport.insert(uri, values);
        }

        if (id < 0) {
            return null;
        }

        return ContentUris.withAppendedId(uri, id);
    }

    /**
     * If account is non-null then store it in the values. If the account is
     * already specified in the values then it must be consistent with the
     * account, if it is non-null.
     *
     * @param uri Current {@link Uri} being operated on.
     * @param values {@link ContentValues} to read and possibly update.
     * @throws IllegalArgumentException when only one of
     *             {@link RawContacts#ACCOUNT_NAME} or
     *             {@link RawContacts#ACCOUNT_TYPE} is specified, leaving the
     *             other undefined.
     * @throws IllegalArgumentException when {@link RawContacts#ACCOUNT_NAME}
     *             and {@link RawContacts#ACCOUNT_TYPE} are inconsistent between
     *             the given {@link Uri} and {@link ContentValues}.
     */
    private Account resolveAccount(Uri uri, ContentValues values) throws IllegalArgumentException {
        String accountName = getQueryParameter(uri, RawContacts.ACCOUNT_NAME);
        String accountType = getQueryParameter(uri, RawContacts.ACCOUNT_TYPE);
        final boolean partialUri = TextUtils.isEmpty(accountName) ^ TextUtils.isEmpty(accountType);

        String valueAccountName = values.getAsString(RawContacts.ACCOUNT_NAME);
        String valueAccountType = values.getAsString(RawContacts.ACCOUNT_TYPE);
        final boolean partialValues = TextUtils.isEmpty(valueAccountName)
                ^ TextUtils.isEmpty(valueAccountType);

        if (partialUri || partialValues) {
            // Throw when either account is incomplete
            throw new IllegalArgumentException(mDbHelper.exceptionMessage(
                    "Must specify both or neither of ACCOUNT_NAME and ACCOUNT_TYPE", uri));
        }

        // Accounts are valid by only checking one parameter, since we've
        // already ruled out partial accounts.
        final boolean validUri = !TextUtils.isEmpty(accountName);
        final boolean validValues = !TextUtils.isEmpty(valueAccountName);

        if (validValues && validUri) {
            // Check that accounts match when both present
            final boolean accountMatch = TextUtils.equals(accountName, valueAccountName)
                    && TextUtils.equals(accountType, valueAccountType);
            if (!accountMatch) {
                throw new IllegalArgumentException(mDbHelper.exceptionMessage(
                        "When both specified, ACCOUNT_NAME and ACCOUNT_TYPE must match", uri));
            }
        } else if (validUri) {
            // Fill values from Uri when not present
            values.put(RawContacts.ACCOUNT_NAME, accountName);
            values.put(RawContacts.ACCOUNT_TYPE, accountType);
        } else if (validValues) {
            accountName = valueAccountName;
            accountType = valueAccountType;
        } else {
            return null;
        }

        // Use cached Account object when matches, otherwise create
        if (mAccount == null
                || !mAccount.name.equals(accountName)
                || !mAccount.type.equals(accountType)) {
            mAccount = new Account(accountName, accountType);
        }

        return mAccount;
    }

    /**
     * Inserts an item in the contacts table
     *
     * @param values the values for the new row
     * @return the row ID of the newly created row
     */
    private long insertContact(ContentValues values) {
        throw new UnsupportedOperationException("Aggregate contacts are created automatically");
    }

    /**
     * Inserts an item in the contacts table
     *
     * @param uri the values for the new row
     * @param values the account this contact should be associated with. may be null.
     * @param callerIsSyncAdapter
     * @return the row ID of the newly created row
     */
    private long insertRawContact(Uri uri, ContentValues values, boolean callerIsSyncAdapter) {
        mValues.clear();
        mValues.putAll(values);
        mValues.putNull(RawContacts.CONTACT_ID);

        final Account account = resolveAccount(uri, mValues);

        if (values.containsKey(RawContacts.DELETED)
                && values.getAsInteger(RawContacts.DELETED) != 0) {
            mValues.put(RawContacts.AGGREGATION_MODE, RawContacts.AGGREGATION_MODE_DISABLED);
        }

        long rawContactId = mDb.insert(Tables.RAW_CONTACTS, RawContacts.CONTACT_ID, mValues);
        int aggregationMode = RawContacts.AGGREGATION_MODE_DEFAULT;
        if (mValues.containsKey(RawContacts.AGGREGATION_MODE)) {
            aggregationMode = mValues.getAsInteger(RawContacts.AGGREGATION_MODE);
        }
        mContactAggregator.markNewForAggregation(rawContactId, aggregationMode);

        // Trigger creation of a Contact based on this RawContact at the end of transaction
        mInsertedRawContacts.put(rawContactId, account);

        if (!callerIsSyncAdapter) {
            addAutoAddMembership(rawContactId);
            final Long starred = values.getAsLong(RawContacts.STARRED);
            if (starred != null && starred != 0) {
                updateFavoritesMembership(rawContactId, starred != 0);
            }
        }

        return rawContactId;
    }

    private void addAutoAddMembership(long rawContactId) {
        final Long groupId = findGroupByRawContactId(SELECTION_AUTO_ADD_GROUPS_BY_RAW_CONTACT_ID,
                rawContactId);
        if (groupId != null) {
            insertDataGroupMembership(rawContactId, groupId);
        }
    }

    private Long findGroupByRawContactId(String selection, long rawContactId) {
        Cursor c = mDb.query(Tables.GROUPS + "," + Tables.RAW_CONTACTS, PROJECTION_GROUP_ID,
                selection,
                new String[]{Long.toString(rawContactId)},
                null /* groupBy */, null /* having */, null /* orderBy */);
        try {
            while (c.moveToNext()) {
                return c.getLong(0);
            }
            return null;
        } finally {
            c.close();
        }
    }

    private void updateFavoritesMembership(long rawContactId, boolean isStarred) {
        final Long groupId = findGroupByRawContactId(SELECTION_FAVORITES_GROUPS_BY_RAW_CONTACT_ID,
                rawContactId);
        if (groupId != null) {
            if (isStarred) {
                insertDataGroupMembership(rawContactId, groupId);
            } else {
                deleteDataGroupMembership(rawContactId, groupId);
            }
        }
    }

    private void insertDataGroupMembership(long rawContactId, long groupId) {
        ContentValues groupMembershipValues = new ContentValues();
        groupMembershipValues.put(GroupMembership.GROUP_ROW_ID, groupId);
        groupMembershipValues.put(GroupMembership.RAW_CONTACT_ID, rawContactId);
        groupMembershipValues.put(DataColumns.MIMETYPE_ID,
                mDbHelper.getMimeTypeId(GroupMembership.CONTENT_ITEM_TYPE));
        mDb.insert(Tables.DATA, null, groupMembershipValues);
    }

    private void deleteDataGroupMembership(long rawContactId, long groupId) {
        final String[] selectionArgs = {
                Long.toString(mDbHelper.getMimeTypeId(GroupMembership.CONTENT_ITEM_TYPE)),
                Long.toString(groupId),
                Long.toString(rawContactId)};
        mDb.delete(Tables.DATA, SELECTION_GROUPMEMBERSHIP_DATA, selectionArgs);
    }

    /**
     * Inserts an item in the data table
     *
     * @param values the values for the new row
     * @return the row ID of the newly created row
     */
    private long insertData(ContentValues values, boolean callerIsSyncAdapter) {
        long id = 0;
        mValues.clear();
        mValues.putAll(values);

        long rawContactId = mValues.getAsLong(Data.RAW_CONTACT_ID);

        // Replace package with internal mapping
        final String packageName = mValues.getAsString(Data.RES_PACKAGE);
        if (packageName != null) {
            mValues.put(DataColumns.PACKAGE_ID, mDbHelper.getPackageId(packageName));
        }
        mValues.remove(Data.RES_PACKAGE);

        // Replace mimetype with internal mapping
        final String mimeType = mValues.getAsString(Data.MIMETYPE);
        if (TextUtils.isEmpty(mimeType)) {
            throw new IllegalArgumentException(Data.MIMETYPE + " is required");
        }

        mValues.put(DataColumns.MIMETYPE_ID, mDbHelper.getMimeTypeId(mimeType));
        mValues.remove(Data.MIMETYPE);

        DataRowHandler rowHandler = getDataRowHandler(mimeType);
        id = rowHandler.insert(mDb, rawContactId, mValues);
        if (!callerIsSyncAdapter) {
            setRawContactDirty(rawContactId);
        }
        mUpdatedRawContacts.add(rawContactId);
        return id;
    }

    private void triggerAggregation(long rawContactId) {
        if (!mContactAggregator.isEnabled()) {
            return;
        }

        int aggregationMode = mDbHelper.getAggregationMode(rawContactId);
        switch (aggregationMode) {
            case RawContacts.AGGREGATION_MODE_DISABLED:
                break;

            case RawContacts.AGGREGATION_MODE_DEFAULT: {
                mContactAggregator.markForAggregation(rawContactId, aggregationMode, false);
                break;
            }

            case RawContacts.AGGREGATION_MODE_SUSPENDED: {
                long contactId = mDbHelper.getContactId(rawContactId);

                if (contactId != 0) {
                    mContactAggregator.updateAggregateData(contactId);
                }
                break;
            }

            case RawContacts.AGGREGATION_MODE_IMMEDIATE: {
                long contactId = mDbHelper.getContactId(rawContactId);
                mContactAggregator.aggregateContact(mDb, rawContactId, contactId);
                break;
            }
        }
    }

    /**
     * Returns the group id of the group with sourceId and the same account as rawContactId.
     * If the group doesn't already exist then it is first created,
     * @param db SQLiteDatabase to use for this operation
     * @param rawContactId the contact this group is associated with
     * @param sourceId the sourceIf of the group to query or create
     * @return the group id of the existing or created group
     * @throws IllegalArgumentException if the contact is not associated with an account
     * @throws IllegalStateException if a group needs to be created but the creation failed
     */
    private long getOrMakeGroup(SQLiteDatabase db, long rawContactId, String sourceId,
            Account account) {

        if (account == null) {
            mSelectionArgs1[0] = String.valueOf(rawContactId);
            Cursor c = db.query(RawContactsQuery.TABLE, RawContactsQuery.COLUMNS,
                    RawContacts._ID + "=?", mSelectionArgs1, null, null, null);
            try {
                if (c.moveToFirst()) {
                    String accountName = c.getString(RawContactsQuery.ACCOUNT_NAME);
                    String accountType = c.getString(RawContactsQuery.ACCOUNT_TYPE);
                    if (!TextUtils.isEmpty(accountName) && !TextUtils.isEmpty(accountType)) {
                        account = new Account(accountName, accountType);
                    }
                }
            } finally {
                c.close();
            }
        }

        if (account == null) {
            throw new IllegalArgumentException("if the groupmembership only "
                    + "has a sourceid the the contact must be associated with "
                    + "an account");
        }

        ArrayList<GroupIdCacheEntry> entries = mGroupIdCache.get(sourceId);
        if (entries == null) {
            entries = new ArrayList<GroupIdCacheEntry>(1);
            mGroupIdCache.put(sourceId, entries);
        }

        int count = entries.size();
        for (int i = 0; i < count; i++) {
            GroupIdCacheEntry entry = entries.get(i);
            if (entry.accountName.equals(account.name) && entry.accountType.equals(account.type)) {
                return entry.groupId;
            }
        }

        GroupIdCacheEntry entry = new GroupIdCacheEntry();
        entry.accountName = account.name;
        entry.accountType = account.type;
        entry.sourceId = sourceId;
        entries.add(0, entry);

        // look up the group that contains this sourceId and has the same account name and type
        // as the contact refered to by rawContactId
        Cursor c = db.query(Tables.GROUPS, new String[]{RawContacts._ID},
                Clauses.GROUP_HAS_ACCOUNT_AND_SOURCE_ID,
                new String[]{sourceId, account.name, account.type}, null, null, null);
        try {
            if (c.moveToFirst()) {
                entry.groupId = c.getLong(0);
            } else {
                ContentValues groupValues = new ContentValues();
                groupValues.put(Groups.ACCOUNT_NAME, account.name);
                groupValues.put(Groups.ACCOUNT_TYPE, account.type);
                groupValues.put(Groups.SOURCE_ID, sourceId);
                long groupId = db.insert(Tables.GROUPS, Groups.ACCOUNT_NAME, groupValues);
                if (groupId < 0) {
                    throw new IllegalStateException("unable to create a new group with "
                            + "this sourceid: " + groupValues);
                }
                entry.groupId = groupId;
            }
        } finally {
            c.close();
        }

        return entry.groupId;
    }

    private interface DisplayNameQuery {
        public static final String RAW_SQL =
                "SELECT "
                        + DataColumns.MIMETYPE_ID + ","
                        + Data.IS_PRIMARY + ","
                        + Data.DATA1 + ","
                        + Data.DATA2 + ","
                        + Data.DATA3 + ","
                        + Data.DATA4 + ","
                        + Data.DATA5 + ","
                        + Data.DATA6 + ","
                        + Data.DATA7 + ","
                        + Data.DATA8 + ","
                        + Data.DATA9 + ","
                        + Data.DATA10 + ","
                        + Data.DATA11 +
                " FROM " + Tables.DATA +
                " WHERE " + Data.RAW_CONTACT_ID + "=?" +
                        " AND (" + Data.DATA1 + " NOT NULL OR " +
                                Organization.TITLE + " NOT NULL)";

        public static final int MIMETYPE = 0;
        public static final int IS_PRIMARY = 1;
        public static final int DATA1 = 2;
        public static final int GIVEN_NAME = 3;                         // data2
        public static final int FAMILY_NAME = 4;                        // data3
        public static final int PREFIX = 5;                             // data4
        public static final int TITLE = 5;                              // data4
        public static final int MIDDLE_NAME = 6;                        // data5
        public static final int SUFFIX = 7;                             // data6
        public static final int PHONETIC_GIVEN_NAME = 8;                // data7
        public static final int PHONETIC_MIDDLE_NAME = 9;               // data8
        public static final int ORGANIZATION_PHONETIC_NAME = 9;         // data8
        public static final int PHONETIC_FAMILY_NAME = 10;              // data9
        public static final int FULL_NAME_STYLE = 11;                   // data10
        public static final int ORGANIZATION_PHONETIC_NAME_STYLE = 11;  // data10
        public static final int PHONETIC_NAME_STYLE = 12;               // data11
    }

    /**
     * Updates a raw contact display name based on data rows, e.g. structured name,
     * organization, email etc.
     */
    public void updateRawContactDisplayName(SQLiteDatabase db, long rawContactId) {
        int bestDisplayNameSource = DisplayNameSources.UNDEFINED;
        NameSplitter.Name bestName = null;
        String bestDisplayName = null;
        String bestPhoneticName = null;
        int bestPhoneticNameStyle = PhoneticNameStyle.UNDEFINED;

        mSelectionArgs1[0] = String.valueOf(rawContactId);
        Cursor c = db.rawQuery(DisplayNameQuery.RAW_SQL, mSelectionArgs1);
        try {
            while (c.moveToNext()) {
                int mimeType = c.getInt(DisplayNameQuery.MIMETYPE);
                int source = getDisplayNameSource(mimeType);
                if (source < bestDisplayNameSource || source == DisplayNameSources.UNDEFINED) {
                    continue;
                }

                if (source == bestDisplayNameSource && c.getInt(DisplayNameQuery.IS_PRIMARY) == 0) {
                    continue;
                }

                if (mimeType == mMimeTypeIdStructuredName) {
                    NameSplitter.Name name;
                    if (bestName != null) {
                        name = new NameSplitter.Name();
                    } else {
                        name = mName;
                        name.clear();
                    }
                    name.prefix = c.getString(DisplayNameQuery.PREFIX);
                    name.givenNames = c.getString(DisplayNameQuery.GIVEN_NAME);
                    name.middleName = c.getString(DisplayNameQuery.MIDDLE_NAME);
                    name.familyName = c.getString(DisplayNameQuery.FAMILY_NAME);
                    name.suffix = c.getString(DisplayNameQuery.SUFFIX);
                    name.fullNameStyle = c.isNull(DisplayNameQuery.FULL_NAME_STYLE)
                            ? FullNameStyle.UNDEFINED
                            : c.getInt(DisplayNameQuery.FULL_NAME_STYLE);
                    name.phoneticFamilyName = c.getString(DisplayNameQuery.PHONETIC_FAMILY_NAME);
                    name.phoneticMiddleName = c.getString(DisplayNameQuery.PHONETIC_MIDDLE_NAME);
                    name.phoneticGivenName = c.getString(DisplayNameQuery.PHONETIC_GIVEN_NAME);
                    name.phoneticNameStyle = c.isNull(DisplayNameQuery.PHONETIC_NAME_STYLE)
                            ? PhoneticNameStyle.UNDEFINED
                            : c.getInt(DisplayNameQuery.PHONETIC_NAME_STYLE);
                    if (!name.isEmpty()) {
                        bestDisplayNameSource = source;
                        bestName = name;
                    }
                } else if (mimeType == mMimeTypeIdOrganization) {
                    mCharArrayBuffer.sizeCopied = 0;
                    c.copyStringToBuffer(DisplayNameQuery.DATA1, mCharArrayBuffer);
                    if (mCharArrayBuffer.sizeCopied != 0) {
                        bestDisplayNameSource = source;
                        bestDisplayName = new String(mCharArrayBuffer.data, 0,
                                mCharArrayBuffer.sizeCopied);
                        bestPhoneticName = c.getString(DisplayNameQuery.ORGANIZATION_PHONETIC_NAME);
                        bestPhoneticNameStyle =
                                c.isNull(DisplayNameQuery.ORGANIZATION_PHONETIC_NAME_STYLE)
                                    ? PhoneticNameStyle.UNDEFINED
                                    : c.getInt(DisplayNameQuery.ORGANIZATION_PHONETIC_NAME_STYLE);
                    } else {
                        c.copyStringToBuffer(DisplayNameQuery.TITLE, mCharArrayBuffer);
                        if (mCharArrayBuffer.sizeCopied != 0) {
                            bestDisplayNameSource = source;
                            bestDisplayName = new String(mCharArrayBuffer.data, 0,
                                    mCharArrayBuffer.sizeCopied);
                            bestPhoneticName = null;
                            bestPhoneticNameStyle = PhoneticNameStyle.UNDEFINED;
                        }
                    }
                } else {
                    // Display name is at DATA1 in all other types.
                    // This is ensured in the constructor.

                    mCharArrayBuffer.sizeCopied = 0;
                    c.copyStringToBuffer(DisplayNameQuery.DATA1, mCharArrayBuffer);
                    if (mCharArrayBuffer.sizeCopied != 0) {
                        bestDisplayNameSource = source;
                        bestDisplayName = new String(mCharArrayBuffer.data, 0,
                                mCharArrayBuffer.sizeCopied);
                        bestPhoneticName = null;
                        bestPhoneticNameStyle = PhoneticNameStyle.UNDEFINED;
                    }
                }
            }

        } finally {
            c.close();
        }

        String displayNamePrimary;
        String displayNameAlternative;
        String sortKeyPrimary = null;
        String sortKeyAlternative = null;
        int displayNameStyle = FullNameStyle.UNDEFINED;

        if (bestDisplayNameSource == DisplayNameSources.STRUCTURED_NAME) {
            displayNameStyle = bestName.fullNameStyle;
            if (displayNameStyle == FullNameStyle.CJK
                    || displayNameStyle == FullNameStyle.UNDEFINED) {
                displayNameStyle = mNameSplitter.getAdjustedFullNameStyle(displayNameStyle);
                bestName.fullNameStyle = displayNameStyle;
            }

            displayNamePrimary = mNameSplitter.join(bestName, true);
            displayNameAlternative = mNameSplitter.join(bestName, false);

            bestPhoneticName = mNameSplitter.joinPhoneticName(bestName);
            bestPhoneticNameStyle = bestName.phoneticNameStyle;
        } else {
            displayNamePrimary = displayNameAlternative = bestDisplayName;
        }

        if (bestPhoneticName != null) {
            sortKeyPrimary = sortKeyAlternative = bestPhoneticName;
            if (bestPhoneticNameStyle == PhoneticNameStyle.UNDEFINED) {
                bestPhoneticNameStyle = mNameSplitter.guessPhoneticNameStyle(bestPhoneticName);
            }
        } else {
            if (displayNameStyle == FullNameStyle.UNDEFINED) {
                displayNameStyle = mNameSplitter.guessFullNameStyle(bestDisplayName);
                if (displayNameStyle == FullNameStyle.UNDEFINED
                        || displayNameStyle == FullNameStyle.CJK) {
                    displayNameStyle = mNameSplitter.getAdjustedNameStyleBasedOnPhoneticNameStyle(
                            displayNameStyle, bestPhoneticNameStyle);
                }
                displayNameStyle = mNameSplitter.getAdjustedFullNameStyle(displayNameStyle);
            }
            if (displayNameStyle == FullNameStyle.CHINESE ||
                    displayNameStyle == FullNameStyle.CJK) {
                sortKeyPrimary = sortKeyAlternative =
                        ContactLocaleUtils.getIntance().getSortKey(
                                displayNamePrimary, displayNameStyle);
            }
        }

        if (sortKeyPrimary == null) {
            sortKeyPrimary = displayNamePrimary;
            sortKeyAlternative = displayNameAlternative;
        }

        setDisplayName(rawContactId, bestDisplayNameSource, displayNamePrimary,
                displayNameAlternative, bestPhoneticName, bestPhoneticNameStyle,
                sortKeyPrimary, sortKeyAlternative);
    }

    private int getDisplayNameSource(int mimeTypeId) {
        if (mimeTypeId == mMimeTypeIdStructuredName) {
            return DisplayNameSources.STRUCTURED_NAME;
        } else if (mimeTypeId == mMimeTypeIdEmail) {
            return DisplayNameSources.EMAIL;
        } else if (mimeTypeId == mMimeTypeIdPhone) {
            return DisplayNameSources.PHONE;
        } else if (mimeTypeId == mMimeTypeIdOrganization) {
            return DisplayNameSources.ORGANIZATION;
        } else if (mimeTypeId == mMimeTypeIdNickname) {
            return DisplayNameSources.NICKNAME;
        } else {
            return DisplayNameSources.UNDEFINED;
        }
    }

    /**
     * Delete data row by row so that fixing of primaries etc work correctly.
     */
    private int deleteData(String selection, String[] selectionArgs, boolean callerIsSyncAdapter) {
        int count = 0;

        // Note that the query will return data according to the access restrictions,
        // so we don't need to worry about deleting data we don't have permission to read.
        Cursor c = query(Data.CONTENT_URI, DataDeleteQuery.COLUMNS, selection, selectionArgs, null);
        try {
            while(c.moveToNext()) {
                long rawContactId = c.getLong(DataDeleteQuery.RAW_CONTACT_ID);
                String mimeType = c.getString(DataDeleteQuery.MIMETYPE);
                DataRowHandler rowHandler = getDataRowHandler(mimeType);
                count += rowHandler.delete(mDb, c);
                if (!callerIsSyncAdapter) {
                    setRawContactDirty(rawContactId);
                }
            }
        } finally {
            c.close();
        }

        return count;
    }

    /**
     * Delete a data row provided that it is one of the allowed mime types.
     */
    public int deleteData(long dataId, String[] allowedMimeTypes) {

        // Note that the query will return data according to the access restrictions,
        // so we don't need to worry about deleting data we don't have permission to read.
        mSelectionArgs1[0] = String.valueOf(dataId);
        Cursor c = query(Data.CONTENT_URI, DataDeleteQuery.COLUMNS, Data._ID + "=?",
                mSelectionArgs1, null);

        try {
            if (!c.moveToFirst()) {
                return 0;
            }

            String mimeType = c.getString(DataDeleteQuery.MIMETYPE);
            boolean valid = false;
            for (int i = 0; i < allowedMimeTypes.length; i++) {
                if (TextUtils.equals(mimeType, allowedMimeTypes[i])) {
                    valid = true;
                    break;
                }
            }

            if (!valid) {
                throw new IllegalArgumentException("Data type mismatch: expected "
                        + Lists.newArrayList(allowedMimeTypes));
            }

            DataRowHandler rowHandler = getDataRowHandler(mimeType);
            return rowHandler.delete(mDb, c);
        } finally {
            c.close();
        }
    }

    /**
     * Inserts an item in the groups table
     */
    private long insertGroup(Uri uri, ContentValues values, boolean callerIsSyncAdapter) {
        mValues.clear();
        mValues.putAll(values);

        final Account account = resolveAccount(uri, mValues);

        // Replace package with internal mapping
        final String packageName = mValues.getAsString(Groups.RES_PACKAGE);
        if (packageName != null) {
            mValues.put(GroupsColumns.PACKAGE_ID, mDbHelper.getPackageId(packageName));
        }
        mValues.remove(Groups.RES_PACKAGE);

        final boolean isFavoritesGroup = mValues.getAsLong(Groups.FAVORITES) != null
                ? mValues.getAsLong(Groups.FAVORITES) != 0
                : false;

        if (!callerIsSyncAdapter) {
            mValues.put(Groups.DIRTY, 1);
        }

        long result = mDb.insert(Tables.GROUPS, Groups.TITLE, mValues);

        if (!callerIsSyncAdapter && isFavoritesGroup) {
            // add all starred raw contacts to this group
            String selection;
            String[] selectionArgs;
            if (account == null) {
                selection = RawContacts.ACCOUNT_NAME + " IS NULL AND "
                        + RawContacts.ACCOUNT_TYPE + " IS NULL";
                selectionArgs = null;
            } else {
                selection = RawContacts.ACCOUNT_NAME + "=? AND "
                        + RawContacts.ACCOUNT_TYPE + "=?";
                selectionArgs = new String[]{account.name, account.type};
            }
            Cursor c = mDb.query(Tables.RAW_CONTACTS,
                    new String[]{RawContacts._ID, RawContacts.STARRED},
                    selection, selectionArgs, null, null, null);
            try {
                while (c.moveToNext()) {
                    if (c.getLong(1) != 0) {
                        final long rawContactId = c.getLong(0);
                        insertDataGroupMembership(rawContactId, result);
                        setRawContactDirty(rawContactId);
                    }
                }
            } finally {
                c.close();
            }
        }

        if (mValues.containsKey(Groups.GROUP_VISIBLE)) {
            mVisibleTouched = true;
        }

        return result;
    }

    private long insertSettings(Uri uri, ContentValues values) {
        final long id = mDb.insert(Tables.SETTINGS, null, values);

        if (values.containsKey(Settings.UNGROUPED_VISIBLE)) {
            mVisibleTouched = true;
        }

        return id;
    }

    /**
     * Inserts a status update.
     */
    public long insertStatusUpdate(ContentValues values) {
        final String handle = values.getAsString(StatusUpdates.IM_HANDLE);
        final Integer protocol = values.getAsInteger(StatusUpdates.PROTOCOL);
        String customProtocol = null;

        if (protocol != null && protocol == Im.PROTOCOL_CUSTOM) {
            customProtocol = values.getAsString(StatusUpdates.CUSTOM_PROTOCOL);
            if (TextUtils.isEmpty(customProtocol)) {
                throw new IllegalArgumentException(
                        "CUSTOM_PROTOCOL is required when PROTOCOL=PROTOCOL_CUSTOM");
            }
        }

        long rawContactId = -1;
        long contactId = -1;
        Long dataId = values.getAsLong(StatusUpdates.DATA_ID);
        mSb.setLength(0);
        mSelectionArgs.clear();
        if (dataId != null) {
            // Lookup the contact info for the given data row.

            mSb.append(Tables.DATA + "." + Data._ID + "=?");
            mSelectionArgs.add(String.valueOf(dataId));
        } else {
            // Lookup the data row to attach this presence update to

            if (TextUtils.isEmpty(handle) || protocol == null) {
                throw new IllegalArgumentException("PROTOCOL and IM_HANDLE are required");
            }

            // TODO: generalize to allow other providers to match against email
            boolean matchEmail = Im.PROTOCOL_GOOGLE_TALK == protocol;

            String mimeTypeIdIm = String.valueOf(mMimeTypeIdIm);
            if (matchEmail) {
                String mimeTypeIdEmail = String.valueOf(mMimeTypeIdEmail);

                // The following hack forces SQLite to use the (mimetype_id,data1) index, otherwise
                // the "OR" conjunction confuses it and it switches to a full scan of
                // the raw_contacts table.

                // This code relies on the fact that Im.DATA and Email.DATA are in fact the same
                // column - Data.DATA1
                mSb.append(DataColumns.MIMETYPE_ID + " IN (?,?)" +
                        " AND " + Data.DATA1 + "=?" +
                        " AND ((" + DataColumns.MIMETYPE_ID + "=? AND " + Im.PROTOCOL + "=?");
                mSelectionArgs.add(mimeTypeIdEmail);
                mSelectionArgs.add(mimeTypeIdIm);
                mSelectionArgs.add(handle);
                mSelectionArgs.add(mimeTypeIdIm);
                mSelectionArgs.add(String.valueOf(protocol));
                if (customProtocol != null) {
                    mSb.append(" AND " + Im.CUSTOM_PROTOCOL + "=?");
                    mSelectionArgs.add(customProtocol);
                }
                mSb.append(") OR (" + DataColumns.MIMETYPE_ID + "=?))");
                mSelectionArgs.add(mimeTypeIdEmail);
            } else {
                mSb.append(DataColumns.MIMETYPE_ID + "=?" +
                        " AND " + Im.PROTOCOL + "=?" +
                        " AND " + Im.DATA + "=?");
                mSelectionArgs.add(mimeTypeIdIm);
                mSelectionArgs.add(String.valueOf(protocol));
                mSelectionArgs.add(handle);
                if (customProtocol != null) {
                    mSb.append(" AND " + Im.CUSTOM_PROTOCOL + "=?");
                    mSelectionArgs.add(customProtocol);
                }
            }

            if (values.containsKey(StatusUpdates.DATA_ID)) {
                mSb.append(" AND " + DataColumns.CONCRETE_ID + "=?");
                mSelectionArgs.add(values.getAsString(StatusUpdates.DATA_ID));
            }
        }
        mSb.append(" AND ").append(getContactsRestrictions());

        Cursor cursor = null;
        try {
            cursor = mDb.query(DataContactsQuery.TABLE, DataContactsQuery.PROJECTION,
                    mSb.toString(), mSelectionArgs.toArray(EMPTY_STRING_ARRAY), null, null,
                    Clauses.CONTACT_VISIBLE + " DESC, " + Data.RAW_CONTACT_ID);
            if (cursor.moveToFirst()) {
                dataId = cursor.getLong(DataContactsQuery.DATA_ID);
                rawContactId = cursor.getLong(DataContactsQuery.RAW_CONTACT_ID);
                contactId = cursor.getLong(DataContactsQuery.CONTACT_ID);
            } else {
                // No contact found, return a null URI
                return -1;
            }
        } finally {
            if (cursor != null) {
                cursor.close();
            }
        }

        if (values.containsKey(StatusUpdates.PRESENCE)) {
            if (customProtocol == null) {
                // We cannot allow a null in the custom protocol field, because SQLite3 does not
                // properly enforce uniqueness of null values
                customProtocol = "";
            }

            mValues.clear();
            mValues.put(StatusUpdates.DATA_ID, dataId);
            mValues.put(PresenceColumns.RAW_CONTACT_ID, rawContactId);
            mValues.put(PresenceColumns.CONTACT_ID, contactId);
            mValues.put(StatusUpdates.PROTOCOL, protocol);
            mValues.put(StatusUpdates.CUSTOM_PROTOCOL, customProtocol);
            mValues.put(StatusUpdates.IM_HANDLE, handle);
            if (values.containsKey(StatusUpdates.IM_ACCOUNT)) {
                mValues.put(StatusUpdates.IM_ACCOUNT, values.getAsString(StatusUpdates.IM_ACCOUNT));
            }
            mValues.put(StatusUpdates.PRESENCE,
                    values.getAsString(StatusUpdates.PRESENCE));
            mValues.put(StatusUpdates.CHAT_CAPABILITY,
                    values.getAsString(StatusUpdates.CHAT_CAPABILITY));

            // Insert the presence update
            mDb.replace(Tables.PRESENCE, null, mValues);
        }


        if (values.containsKey(StatusUpdates.STATUS)) {
            String status = values.getAsString(StatusUpdates.STATUS);
            String resPackage = values.getAsString(StatusUpdates.STATUS_RES_PACKAGE);
            Integer labelResource = values.getAsInteger(StatusUpdates.STATUS_LABEL);

            if (TextUtils.isEmpty(resPackage)
                    && (labelResource == null || labelResource == 0)
                    && protocol != null) {
                labelResource = Im.getProtocolLabelResource(protocol);
            }

            Long iconResource = values.getAsLong(StatusUpdates.STATUS_ICON);
            // TODO compute the default icon based on the protocol

            if (TextUtils.isEmpty(status)) {
                mStatusUpdateDelete.bindLong(1, dataId);
                mStatusUpdateDelete.execute();
            } else if (values.containsKey(StatusUpdates.STATUS_TIMESTAMP)) {
                long timestamp = values.getAsLong(StatusUpdates.STATUS_TIMESTAMP);
                mStatusUpdateReplace.bindLong(1, dataId);
                mStatusUpdateReplace.bindLong(2, timestamp);
                bindString(mStatusUpdateReplace, 3, status);
                bindString(mStatusUpdateReplace, 4, resPackage);
                bindLong(mStatusUpdateReplace, 5, iconResource);
                bindLong(mStatusUpdateReplace, 6, labelResource);
                mStatusUpdateReplace.execute();
            } else {

                try {
                    mStatusUpdateInsert.bindLong(1, dataId);
                    bindString(mStatusUpdateInsert, 2, status);
                    bindString(mStatusUpdateInsert, 3, resPackage);
                    bindLong(mStatusUpdateInsert, 4, iconResource);
                    bindLong(mStatusUpdateInsert, 5, labelResource);
                    mStatusUpdateInsert.executeInsert();
                } catch (SQLiteConstraintException e) {
                    // The row already exists - update it
                    long timestamp = System.currentTimeMillis();
                    mStatusUpdateAutoTimestamp.bindLong(1, timestamp);
                    bindString(mStatusUpdateAutoTimestamp, 2, status);
                    mStatusUpdateAutoTimestamp.bindLong(3, dataId);
                    bindString(mStatusUpdateAutoTimestamp, 4, status);
                    mStatusUpdateAutoTimestamp.execute();

                    bindString(mStatusAttributionUpdate, 1, resPackage);
                    bindLong(mStatusAttributionUpdate, 2, iconResource);
                    bindLong(mStatusAttributionUpdate, 3, labelResource);
                    mStatusAttributionUpdate.bindLong(4, dataId);
                    mStatusAttributionUpdate.execute();
                }
            }
        }

        if (contactId != -1) {
            mLastStatusUpdate.bindLong(1, contactId);
            mLastStatusUpdate.bindLong(2, contactId);
            mLastStatusUpdate.execute();
        }

        return dataId;
    }

    @Override
    protected int deleteInTransaction(Uri uri, String selection, String[] selectionArgs) {
        if (VERBOSE_LOGGING) {
            Log.v(TAG, "deleteInTransaction: " + uri);
        }
        flushTransactionalChanges();
        final boolean callerIsSyncAdapter =
                readBooleanQueryParameter(uri, ContactsContract.CALLER_IS_SYNCADAPTER, false);
        final int match = sUriMatcher.match(uri);
        switch (match) {
            case SYNCSTATE:
                return mDbHelper.getSyncState().delete(mDb, selection, selectionArgs);

            case SYNCSTATE_ID:
                String selectionWithId =
                        (SyncStateContract.Columns._ID + "=" + ContentUris.parseId(uri) + " ")
                        + (selection == null ? "" : " AND (" + selection + ")");
                return mDbHelper.getSyncState().delete(mDb, selectionWithId, selectionArgs);

            case CONTACTS: {
                // TODO
                return 0;
            }

            case CONTACTS_ID: {
                long contactId = ContentUris.parseId(uri);
                return deleteContact(contactId, callerIsSyncAdapter);
            }

            case CONTACTS_LOOKUP: {
                final List<String> pathSegments = uri.getPathSegments();
                final int segmentCount = pathSegments.size();
                if (segmentCount < 3) {
                    throw new IllegalArgumentException(mDbHelper.exceptionMessage(
                            "Missing a lookup key", uri));
                }
                final String lookupKey = pathSegments.get(2);
                final long contactId = lookupContactIdByLookupKey(mDb, lookupKey);
                return deleteContact(contactId, callerIsSyncAdapter);
            }

            case CONTACTS_LOOKUP_ID: {
                // lookup contact by id and lookup key to see if they still match the actual record
                final List<String> pathSegments = uri.getPathSegments();
                final String lookupKey = pathSegments.get(2);
                SQLiteQueryBuilder lookupQb = new SQLiteQueryBuilder();
                setTablesAndProjectionMapForContacts(lookupQb, uri, null);
                long contactId = ContentUris.parseId(uri);
                String[] args;
                if (selectionArgs == null) {
                    args = new String[2];
                } else {
                    args = new String[selectionArgs.length + 2];
                    System.arraycopy(selectionArgs, 0, args, 2, selectionArgs.length);
                }
                args[0] = String.valueOf(contactId);
                args[1] = Uri.encode(lookupKey);
                lookupQb.appendWhere(Contacts._ID + "=? AND " + Contacts.LOOKUP_KEY + "=?");
                final SQLiteDatabase db = mDbHelper.getReadableDatabase();
                Cursor c = query(db, lookupQb, null, selection, args, null, null, null);
                try {
                    if (c.getCount() == 1) {
                        // contact was unmodified so go ahead and delete it
                        return deleteContact(contactId, callerIsSyncAdapter);
                    } else {
                        // row was changed (e.g. the merging might have changed), we got multiple
                        // rows or the supplied selection filtered the record out
                        return 0;
                    }
                } finally {
                    c.close();
                }
            }

            case RAW_CONTACTS: {
                int numDeletes = 0;
                Cursor c = mDb.query(Tables.RAW_CONTACTS,
                        new String[]{RawContacts._ID, RawContacts.CONTACT_ID},
                        appendAccountToSelection(uri, selection), selectionArgs, null, null, null);
                try {
                    while (c.moveToNext()) {
                        final long rawContactId = c.getLong(0);
                        long contactId = c.getLong(1);
                        numDeletes += deleteRawContact(rawContactId, contactId,
                                callerIsSyncAdapter);
                    }
                } finally {
                    c.close();
                }
                return numDeletes;
            }

            case RAW_CONTACTS_ID: {
                final long rawContactId = ContentUris.parseId(uri);
                return deleteRawContact(rawContactId, mDbHelper.getContactId(rawContactId),
                        callerIsSyncAdapter);
            }

            case DATA: {
                mSyncToNetwork |= !callerIsSyncAdapter;
                return deleteData(appendAccountToSelection(uri, selection), selectionArgs,
                        callerIsSyncAdapter);
            }

            case DATA_ID:
            case PHONES_ID:
            case EMAILS_ID:
            case POSTALS_ID: {
                long dataId = ContentUris.parseId(uri);
                mSyncToNetwork |= !callerIsSyncAdapter;
                mSelectionArgs1[0] = String.valueOf(dataId);
                return deleteData(Data._ID + "=?", mSelectionArgs1, callerIsSyncAdapter);
            }

            case GROUPS_ID: {
                mSyncToNetwork |= !callerIsSyncAdapter;
                return deleteGroup(uri, ContentUris.parseId(uri), callerIsSyncAdapter);
            }

            case GROUPS: {
                int numDeletes = 0;
                Cursor c = mDb.query(Tables.GROUPS, new String[]{Groups._ID},
                        appendAccountToSelection(uri, selection), selectionArgs, null, null, null);
                try {
                    while (c.moveToNext()) {
                        numDeletes += deleteGroup(uri, c.getLong(0), callerIsSyncAdapter);
                    }
                } finally {
                    c.close();
                }
                if (numDeletes > 0) {
                    mSyncToNetwork |= !callerIsSyncAdapter;
                }
                return numDeletes;
            }

            case SETTINGS: {
                mSyncToNetwork |= !callerIsSyncAdapter;
                return deleteSettings(uri, appendAccountToSelection(uri, selection), selectionArgs);
            }

            case STATUS_UPDATES: {
                return deleteStatusUpdates(selection, selectionArgs);
            }

            default: {
                mSyncToNetwork = true;
                return mLegacyApiSupport.delete(uri, selection, selectionArgs);
            }
        }
    }

    public int deleteGroup(Uri uri, long groupId, boolean callerIsSyncAdapter) {
        mGroupIdCache.clear();
        final long groupMembershipMimetypeId = mDbHelper
                .getMimeTypeId(GroupMembership.CONTENT_ITEM_TYPE);
        mDb.delete(Tables.DATA, DataColumns.MIMETYPE_ID + "="
                + groupMembershipMimetypeId + " AND " + GroupMembership.GROUP_ROW_ID + "="
                + groupId, null);

        try {
            if (callerIsSyncAdapter) {
                return mDb.delete(Tables.GROUPS, Groups._ID + "=" + groupId, null);
            } else {
                mValues.clear();
                mValues.put(Groups.DELETED, 1);
                mValues.put(Groups.DIRTY, 1);
                return mDb.update(Tables.GROUPS, mValues, Groups._ID + "=" + groupId, null);
            }
        } finally {
            mVisibleTouched = true;
        }
    }

    private int deleteSettings(Uri uri, String selection, String[] selectionArgs) {
        final int count = mDb.delete(Tables.SETTINGS, selection, selectionArgs);
        mVisibleTouched = true;
        return count;
    }

    private int deleteContact(long contactId, boolean callerIsSyncAdapter) {
        mSelectionArgs1[0] = Long.toString(contactId);
        Cursor c = mDb.query(Tables.RAW_CONTACTS, new String[]{RawContacts._ID},
                RawContacts.CONTACT_ID + "=?", mSelectionArgs1,
                null, null, null);
        try {
            while (c.moveToNext()) {
                long rawContactId = c.getLong(0);
                markRawContactAsDeleted(rawContactId, callerIsSyncAdapter);
            }
        } finally {
            c.close();
        }

        return mDb.delete(Tables.CONTACTS, Contacts._ID + "=" + contactId, null);
    }

    public int deleteRawContact(long rawContactId, long contactId, boolean callerIsSyncAdapter) {
        mContactAggregator.invalidateAggregationExceptionCache();
        if (callerIsSyncAdapter) {
            mDb.delete(Tables.PRESENCE, PresenceColumns.RAW_CONTACT_ID + "=" + rawContactId, null);
            int count = mDb.delete(Tables.RAW_CONTACTS, RawContacts._ID + "=" + rawContactId, null);
            mContactAggregator.updateDisplayNameForContact(mDb, contactId);
            return count;
        } else {
            mDbHelper.removeContactIfSingleton(rawContactId);
            return markRawContactAsDeleted(rawContactId, callerIsSyncAdapter);
        }
    }

    private int deleteStatusUpdates(String selection, String[] selectionArgs) {
      // delete from both tables: presence and status_updates
      // TODO should account type/name be appended to the where clause?
      if (VERBOSE_LOGGING) {
          Log.v(TAG, "deleting data from status_updates for " + selection);
      }
      mDb.delete(Tables.STATUS_UPDATES, getWhereClauseForStatusUpdatesTable(selection),
          selectionArgs);
      return mDb.delete(Tables.PRESENCE, selection, selectionArgs);
    }

    private int markRawContactAsDeleted(long rawContactId, boolean callerIsSyncAdapter) {
        mSyncToNetwork = true;

        mValues.clear();
        mValues.put(RawContacts.DELETED, 1);
        mValues.put(RawContacts.AGGREGATION_MODE, RawContacts.AGGREGATION_MODE_DISABLED);
        mValues.put(RawContactsColumns.AGGREGATION_NEEDED, 1);
        mValues.putNull(RawContacts.CONTACT_ID);
        mValues.put(RawContacts.DIRTY, 1);
        return updateRawContact(rawContactId, mValues, callerIsSyncAdapter);
    }

    @Override
    protected int updateInTransaction(Uri uri, ContentValues values, String selection,
            String[] selectionArgs) {
        if (VERBOSE_LOGGING) {
            Log.v(TAG, "updateInTransaction: " + uri);
        }

        int count = 0;

        final int match = sUriMatcher.match(uri);
        if (match == SYNCSTATE_ID && selection == null) {
            long rowId = ContentUris.parseId(uri);
            Object data = values.get(ContactsContract.SyncState.DATA);
            mUpdatedSyncStates.put(rowId, data);
            return 1;
        }
        flushTransactionalChanges();
        final boolean callerIsSyncAdapter =
                readBooleanQueryParameter(uri, ContactsContract.CALLER_IS_SYNCADAPTER, false);
        switch(match) {
            case SYNCSTATE:
                return mDbHelper.getSyncState().update(mDb, values,
                        appendAccountToSelection(uri, selection), selectionArgs);

            case SYNCSTATE_ID: {
                selection = appendAccountToSelection(uri, selection);
                String selectionWithId =
                        (SyncStateContract.Columns._ID + "=" + ContentUris.parseId(uri) + " ")
                        + (selection == null ? "" : " AND (" + selection + ")");
                return mDbHelper.getSyncState().update(mDb, values,
                        selectionWithId, selectionArgs);
            }

            case CONTACTS: {
                count = updateContactOptions(values, selection, selectionArgs, callerIsSyncAdapter);
                break;
            }

            case CONTACTS_ID: {
                count = updateContactOptions(ContentUris.parseId(uri), values, callerIsSyncAdapter);
                break;
            }

            case CONTACTS_LOOKUP:
            case CONTACTS_LOOKUP_ID: {
                final List<String> pathSegments = uri.getPathSegments();
                final int segmentCount = pathSegments.size();
                if (segmentCount < 3) {
                    throw new IllegalArgumentException(mDbHelper.exceptionMessage(
                            "Missing a lookup key", uri));
                }
                final String lookupKey = pathSegments.get(2);
                final long contactId = lookupContactIdByLookupKey(mDb, lookupKey);
                count = updateContactOptions(contactId, values, callerIsSyncAdapter);
                break;
            }

            case RAW_CONTACTS_DATA: {
                final String rawContactId = uri.getPathSegments().get(1);
                String selectionWithId = (Data.RAW_CONTACT_ID + "=" + rawContactId + " ")
                    + (selection == null ? "" : " AND " + selection);

                count = updateData(uri, values, selectionWithId, selectionArgs, callerIsSyncAdapter);

                break;
            }

            case DATA: {
                count = updateData(uri, values, appendAccountToSelection(uri, selection),
                        selectionArgs, callerIsSyncAdapter);
                if (count > 0) {
                    mSyncToNetwork |= !callerIsSyncAdapter;
                }
                break;
            }

            case DATA_ID:
            case PHONES_ID:
            case EMAILS_ID:
            case POSTALS_ID: {
                count = updateData(uri, values, selection, selectionArgs, callerIsSyncAdapter);
                if (count > 0) {
                    mSyncToNetwork |= !callerIsSyncAdapter;
                }
                break;
            }

            case RAW_CONTACTS: {
                selection = appendAccountToSelection(uri, selection);
                count = updateRawContacts(values, selection, selectionArgs, callerIsSyncAdapter);
                break;
            }

            case RAW_CONTACTS_ID: {
                long rawContactId = ContentUris.parseId(uri);
                if (selection != null) {
                    selectionArgs = insertSelectionArg(selectionArgs, String.valueOf(rawContactId));
                    count = updateRawContacts(values, RawContacts._ID + "=?"
                                    + " AND(" + selection + ")", selectionArgs,
                            callerIsSyncAdapter);
                } else {
                    mSelectionArgs1[0] = String.valueOf(rawContactId);
                    count = updateRawContacts(values, RawContacts._ID + "=?", mSelectionArgs1,
                            callerIsSyncAdapter);
                }
                break;
            }

            case GROUPS: {
                count = updateGroups(uri, values, appendAccountToSelection(uri, selection),
                        selectionArgs, callerIsSyncAdapter);
                if (count > 0) {
                    mSyncToNetwork |= !callerIsSyncAdapter;
                }
                break;
            }

            case GROUPS_ID: {
                long groupId = ContentUris.parseId(uri);
                selectionArgs = insertSelectionArg(selectionArgs, String.valueOf(groupId));
                String selectionWithId = Groups._ID + "=? "
                        + (selection == null ? "" : " AND " + selection);
                count = updateGroups(uri, values, selectionWithId, selectionArgs,
                        callerIsSyncAdapter);
                if (count > 0) {
                    mSyncToNetwork |= !callerIsSyncAdapter;
                }
                break;
            }

            case AGGREGATION_EXCEPTIONS: {
                count = updateAggregationException(mDb, values);
                break;
            }

            case SETTINGS: {
                count = updateSettings(uri, values, appendAccountToSelection(uri, selection),
                        selectionArgs);
                mSyncToNetwork |= !callerIsSyncAdapter;
                break;
            }

            case STATUS_UPDATES: {
                count = updateStatusUpdate(uri, values, selection, selectionArgs);
                break;
            }

            case DIRECTORIES: {
                mContactDirectoryManager.scheduleDirectoryUpdateForCaller();
                count = 1;
                break;
            }

            default: {
                mSyncToNetwork = true;
                return mLegacyApiSupport.update(uri, values, selection, selectionArgs);
            }
        }

        return count;
    }

    private int updateStatusUpdate(Uri uri, ContentValues values, String selection,
        String[] selectionArgs) {
        // update status_updates table, if status is provided
        // TODO should account type/name be appended to the where clause?
        int updateCount = 0;
        ContentValues settableValues = getSettableColumnsForStatusUpdatesTable(values);
        if (settableValues.size() > 0) {
          updateCount = mDb.update(Tables.STATUS_UPDATES,
                    settableValues,
                    getWhereClauseForStatusUpdatesTable(selection),
                    selectionArgs);
        }

        // now update the Presence table
        settableValues = getSettableColumnsForPresenceTable(values);
        if (settableValues.size() > 0) {
          updateCount = mDb.update(Tables.PRESENCE, settableValues,
                    selection, selectionArgs);
        }
        // TODO updateCount is not entirely a valid count of updated rows because 2 tables could
        // potentially get updated in this method.
        return updateCount;
    }

    /**
     * Build a where clause to select the rows to be updated in status_updates table.
     */
    private String getWhereClauseForStatusUpdatesTable(String selection) {
        mSb.setLength(0);
        mSb.append(WHERE_CLAUSE_FOR_STATUS_UPDATES_TABLE);
        mSb.append(selection);
        mSb.append(")");
        return mSb.toString();
    }

    private ContentValues getSettableColumnsForStatusUpdatesTable(ContentValues values) {
        mValues.clear();
        ContactsDatabaseHelper.copyStringValue(mValues, StatusUpdates.STATUS, values,
            StatusUpdates.STATUS);
        ContactsDatabaseHelper.copyStringValue(mValues, StatusUpdates.STATUS_TIMESTAMP, values,
            StatusUpdates.STATUS_TIMESTAMP);
        ContactsDatabaseHelper.copyStringValue(mValues, StatusUpdates.STATUS_RES_PACKAGE, values,
            StatusUpdates.STATUS_RES_PACKAGE);
        ContactsDatabaseHelper.copyStringValue(mValues, StatusUpdates.STATUS_LABEL, values,
            StatusUpdates.STATUS_LABEL);
        ContactsDatabaseHelper.copyStringValue(mValues, StatusUpdates.STATUS_ICON, values,
            StatusUpdates.STATUS_ICON);
        return mValues;
    }

    private ContentValues getSettableColumnsForPresenceTable(ContentValues values) {
        mValues.clear();
        ContactsDatabaseHelper.copyStringValue(mValues, StatusUpdates.PRESENCE, values,
            StatusUpdates.PRESENCE);
        ContactsDatabaseHelper.copyStringValue(mValues, StatusUpdates.CHAT_CAPABILITY, values,
                StatusUpdates.CHAT_CAPABILITY);
        return mValues;
    }

    private int updateGroups(Uri uri, ContentValues values, String selectionWithId,
            String[] selectionArgs, boolean callerIsSyncAdapter) {

        mGroupIdCache.clear();

        ContentValues updatedValues;
        if (!callerIsSyncAdapter && !values.containsKey(Groups.DIRTY)) {
            updatedValues = mValues;
            updatedValues.clear();
            updatedValues.putAll(values);
            updatedValues.put(Groups.DIRTY, 1);
        } else {
            updatedValues = values;
        }

        int count = mDb.update(Tables.GROUPS, updatedValues, selectionWithId, selectionArgs);
        if (updatedValues.containsKey(Groups.GROUP_VISIBLE)) {
            mVisibleTouched = true;
        }
        if (updatedValues.containsKey(Groups.SHOULD_SYNC)
                && updatedValues.getAsInteger(Groups.SHOULD_SYNC) != 0) {
            Cursor c = mDb.query(Tables.GROUPS, new String[]{Groups.ACCOUNT_NAME,
                    Groups.ACCOUNT_TYPE}, selectionWithId, selectionArgs, null,
                    null, null);
            String accountName;
            String accountType;
            try {
                while (c.moveToNext()) {
                    accountName = c.getString(0);
                    accountType = c.getString(1);
                    if(!TextUtils.isEmpty(accountName) && !TextUtils.isEmpty(accountType)) {
                        Account account = new Account(accountName, accountType);
                        ContentResolver.requestSync(account, ContactsContract.AUTHORITY,
                                new Bundle());
                        break;
                    }
                }
            } finally {
                c.close();
            }
        }
        return count;
    }

    private int updateSettings(Uri uri, ContentValues values, String selection,
            String[] selectionArgs) {
        final int count = mDb.update(Tables.SETTINGS, values, selection, selectionArgs);
        if (values.containsKey(Settings.UNGROUPED_VISIBLE)) {
            mVisibleTouched = true;
        }
        return count;
    }

    private int updateRawContacts(ContentValues values, String selection, String[] selectionArgs,
            boolean callerIsSyncAdapter) {
        if (values.containsKey(RawContacts.CONTACT_ID)) {
            throw new IllegalArgumentException(RawContacts.CONTACT_ID + " should not be included " +
                    "in content values. Contact IDs are assigned automatically");
        }

        if (!callerIsSyncAdapter) {
            selection = DatabaseUtils.concatenateWhere(selection,
                    RawContacts.RAW_CONTACT_IS_READ_ONLY + "=0");
        }

        int count = 0;
        Cursor cursor = mDb.query(mDbHelper.getRawContactView(),
                new String[] { RawContacts._ID }, selection,
                selectionArgs, null, null, null);
        try {
            while (cursor.moveToNext()) {
                long rawContactId = cursor.getLong(0);
                updateRawContact(rawContactId, values, callerIsSyncAdapter);
                count++;
            }
        } finally {
            cursor.close();
        }

        return count;
    }

    private int updateRawContact(long rawContactId, ContentValues values,
            boolean callerIsSyncAdapter) {
        final String selection = RawContacts._ID + " = ?";
        mSelectionArgs1[0] = Long.toString(rawContactId);
        final boolean requestUndoDelete = (values.containsKey(RawContacts.DELETED)
                && values.getAsInteger(RawContacts.DELETED) == 0);
        int previousDeleted = 0;
        String accountType = null;
        String accountName = null;
        if (requestUndoDelete) {
            Cursor cursor = mDb.query(RawContactsQuery.TABLE, RawContactsQuery.COLUMNS, selection,
                    mSelectionArgs1, null, null, null);
            try {
                if (cursor.moveToFirst()) {
                    previousDeleted = cursor.getInt(RawContactsQuery.DELETED);
                    accountType = cursor.getString(RawContactsQuery.ACCOUNT_TYPE);
                    accountName = cursor.getString(RawContactsQuery.ACCOUNT_NAME);
                }
            } finally {
                cursor.close();
            }
            values.put(ContactsContract.RawContacts.AGGREGATION_MODE,
                    ContactsContract.RawContacts.AGGREGATION_MODE_DEFAULT);
        }

        int count = mDb.update(Tables.RAW_CONTACTS, values, selection, mSelectionArgs1);
        if (count != 0) {
            if (values.containsKey(RawContacts.AGGREGATION_MODE)) {
                int aggregationMode = values.getAsInteger(RawContacts.AGGREGATION_MODE);

                // As per ContactsContract documentation, changing aggregation mode
                // to DEFAULT should not trigger aggregation
                if (aggregationMode != RawContacts.AGGREGATION_MODE_DEFAULT) {
                    mContactAggregator.markForAggregation(rawContactId, aggregationMode, false);
                }
            }
            if (values.containsKey(RawContacts.STARRED)) {
                if (!callerIsSyncAdapter) {
                    updateFavoritesMembership(rawContactId,
                            values.getAsLong(RawContacts.STARRED) != 0);
                }
                mContactAggregator.updateStarred(rawContactId);
            } else {
                // if this raw contact is being associated with an account, then update the
                // favorites group membership based on whether or not this contact is starred.
                // If it is starred, add a group membership, if one doesn't already exist
                // otherwise delete any matching group memberships.
                if (!callerIsSyncAdapter && values.containsKey(RawContacts.ACCOUNT_NAME)) {
                    boolean starred = 0 != DatabaseUtils.longForQuery(mDb,
                            SELECTION_STARRED_FROM_RAW_CONTACTS,
                            new String[]{Long.toString(rawContactId)});
                    updateFavoritesMembership(rawContactId, starred);
                }
            }

            // if this raw contact is being associated with an account, then add a
            // group membership to the group marked as AutoAdd, if any.
            if (!callerIsSyncAdapter && values.containsKey(RawContacts.ACCOUNT_NAME)) {
                addAutoAddMembership(rawContactId);
            }

            if (values.containsKey(RawContacts.SOURCE_ID)) {
                mContactAggregator.updateLookupKeyForRawContact(mDb, rawContactId);
            }
            if (values.containsKey(RawContacts.NAME_VERIFIED)) {

                // If setting NAME_VERIFIED for this raw contact, reset it for all
                // other raw contacts in the same aggregate
                if (values.getAsInteger(RawContacts.NAME_VERIFIED) != 0) {
                    mResetNameVerifiedForOtherRawContacts.bindLong(1, rawContactId);
                    mResetNameVerifiedForOtherRawContacts.bindLong(2, rawContactId);
                    mResetNameVerifiedForOtherRawContacts.execute();
                }
                mContactAggregator.updateDisplayNameForRawContact(mDb, rawContactId);
            }
            if (requestUndoDelete && previousDeleted == 1) {
                // undo delete, needs aggregation again.
                mInsertedRawContacts.put(rawContactId, new Account(accountName, accountType));
            }
        }
        return count;
    }

    private int updateData(Uri uri, ContentValues values, String selection,
            String[] selectionArgs, boolean callerIsSyncAdapter) {
        mValues.clear();
        mValues.putAll(values);
        mValues.remove(Data._ID);
        mValues.remove(Data.RAW_CONTACT_ID);
        mValues.remove(Data.MIMETYPE);

        String packageName = values.getAsString(Data.RES_PACKAGE);
        if (packageName != null) {
            mValues.remove(Data.RES_PACKAGE);
            mValues.put(DataColumns.PACKAGE_ID, mDbHelper.getPackageId(packageName));
        }

        boolean containsIsSuperPrimary = mValues.containsKey(Data.IS_SUPER_PRIMARY);
        boolean containsIsPrimary = mValues.containsKey(Data.IS_PRIMARY);

        // Remove primary or super primary values being set to 0. This is disallowed by the
        // content provider.
        if (containsIsSuperPrimary && mValues.getAsInteger(Data.IS_SUPER_PRIMARY) == 0) {
            containsIsSuperPrimary = false;
            mValues.remove(Data.IS_SUPER_PRIMARY);
        }
        if (containsIsPrimary && mValues.getAsInteger(Data.IS_PRIMARY) == 0) {
            containsIsPrimary = false;
            mValues.remove(Data.IS_PRIMARY);
        }

        if (!callerIsSyncAdapter) {
            selection = DatabaseUtils.concatenateWhere(selection,
                    Data.IS_READ_ONLY + "=0");
        }

        int count = 0;

        // Note that the query will return data according to the access restrictions,
        // so we don't need to worry about updating data we don't have permission to read.
        Cursor c = query(uri, DataUpdateQuery.COLUMNS, selection, selectionArgs, null);
        try {
            while(c.moveToNext()) {
                count += updateData(mValues, c, callerIsSyncAdapter);
            }
        } finally {
            c.close();
        }

        return count;
    }

    private int updateData(ContentValues values, Cursor c, boolean callerIsSyncAdapter) {
        if (values.size() == 0) {
            return 0;
        }

        final String mimeType = c.getString(DataUpdateQuery.MIMETYPE);
        DataRowHandler rowHandler = getDataRowHandler(mimeType);
        if (rowHandler.update(mDb, values, c, callerIsSyncAdapter)) {
            return 1;
        } else {
            return 0;
        }
    }

    private int updateContactOptions(ContentValues values, String selection,
            String[] selectionArgs, boolean callerIsSyncAdapter) {
        int count = 0;
        Cursor cursor = mDb.query(mDbHelper.getContactView(),
                new String[] { Contacts._ID }, selection,
                selectionArgs, null, null, null);
        try {
            while (cursor.moveToNext()) {
                long contactId = cursor.getLong(0);
                updateContactOptions(contactId, values, callerIsSyncAdapter);
                count++;
            }
        } finally {
            cursor.close();
        }

        return count;
    }

    private int updateContactOptions(long contactId, ContentValues values,
            boolean callerIsSyncAdapter) {

        mValues.clear();
        ContactsDatabaseHelper.copyStringValue(mValues, RawContacts.CUSTOM_RINGTONE,
                values, Contacts.CUSTOM_RINGTONE);
        ContactsDatabaseHelper.copyLongValue(mValues, RawContacts.SEND_TO_VOICEMAIL,
                values, Contacts.SEND_TO_VOICEMAIL);
        ContactsDatabaseHelper.copyLongValue(mValues, RawContacts.LAST_TIME_CONTACTED,
                values, Contacts.LAST_TIME_CONTACTED);
        ContactsDatabaseHelper.copyLongValue(mValues, RawContacts.TIMES_CONTACTED,
                values, Contacts.TIMES_CONTACTED);
        ContactsDatabaseHelper.copyLongValue(mValues, RawContacts.STARRED,
                values, Contacts.STARRED);

        // Nothing to update - just return
        if (mValues.size() == 0) {
            return 0;
        }

        if (mValues.containsKey(RawContacts.STARRED)) {
            // Mark dirty when changing starred to trigger sync
            mValues.put(RawContacts.DIRTY, 1);
        }

        mSelectionArgs1[0] = String.valueOf(contactId);
        mDb.update(Tables.RAW_CONTACTS, mValues, RawContacts.CONTACT_ID + "=?"
                + " AND " + RawContacts.RAW_CONTACT_IS_READ_ONLY + "=0", mSelectionArgs1);

        if (mValues.containsKey(RawContacts.STARRED) && !callerIsSyncAdapter) {
            Cursor cursor = mDb.query(mDbHelper.getRawContactView(),
                    new String[] { RawContacts._ID }, RawContacts.CONTACT_ID + "=?",
                    mSelectionArgs1, null, null, null);
            try {
                while (cursor.moveToNext()) {
                    long rawContactId = cursor.getLong(0);
                    updateFavoritesMembership(rawContactId,
                            mValues.getAsLong(RawContacts.STARRED) != 0);
                }
            } finally {
                cursor.close();
            }
        }

        // Copy changeable values to prevent automatically managed fields from
        // being explicitly updated by clients.
        mValues.clear();
        ContactsDatabaseHelper.copyStringValue(mValues, RawContacts.CUSTOM_RINGTONE,
                values, Contacts.CUSTOM_RINGTONE);
        ContactsDatabaseHelper.copyLongValue(mValues, RawContacts.SEND_TO_VOICEMAIL,
                values, Contacts.SEND_TO_VOICEMAIL);
        ContactsDatabaseHelper.copyLongValue(mValues, RawContacts.LAST_TIME_CONTACTED,
                values, Contacts.LAST_TIME_CONTACTED);
        ContactsDatabaseHelper.copyLongValue(mValues, RawContacts.TIMES_CONTACTED,
                values, Contacts.TIMES_CONTACTED);
        ContactsDatabaseHelper.copyLongValue(mValues, RawContacts.STARRED,
                values, Contacts.STARRED);

        int rslt = mDb.update(Tables.CONTACTS, mValues, Contacts._ID + "=?", mSelectionArgs1);

        if (values.containsKey(Contacts.LAST_TIME_CONTACTED) &&
                !values.containsKey(Contacts.TIMES_CONTACTED)) {
            mDb.execSQL(UPDATE_TIMES_CONTACTED_CONTACTS_TABLE, mSelectionArgs1);
            mDb.execSQL(UPDATE_TIMES_CONTACTED_RAWCONTACTS_TABLE, mSelectionArgs1);
        }
        return rslt;
    }

    private int updateAggregationException(SQLiteDatabase db, ContentValues values) {
        int exceptionType = values.getAsInteger(AggregationExceptions.TYPE);
        long rcId1 = values.getAsInteger(AggregationExceptions.RAW_CONTACT_ID1);
        long rcId2 = values.getAsInteger(AggregationExceptions.RAW_CONTACT_ID2);

        long rawContactId1, rawContactId2;
        if (rcId1 < rcId2) {
            rawContactId1 = rcId1;
            rawContactId2 = rcId2;
        } else {
            rawContactId2 = rcId1;
            rawContactId1 = rcId2;
        }

        if (exceptionType == AggregationExceptions.TYPE_AUTOMATIC) {
            mSelectionArgs2[0] = String.valueOf(rawContactId1);
            mSelectionArgs2[1] = String.valueOf(rawContactId2);
            db.delete(Tables.AGGREGATION_EXCEPTIONS,
                    AggregationExceptions.RAW_CONTACT_ID1 + "=? AND "
                    + AggregationExceptions.RAW_CONTACT_ID2 + "=?", mSelectionArgs2);
        } else {
            ContentValues exceptionValues = new ContentValues(3);
            exceptionValues.put(AggregationExceptions.TYPE, exceptionType);
            exceptionValues.put(AggregationExceptions.RAW_CONTACT_ID1, rawContactId1);
            exceptionValues.put(AggregationExceptions.RAW_CONTACT_ID2, rawContactId2);
            db.replace(Tables.AGGREGATION_EXCEPTIONS, AggregationExceptions._ID,
                    exceptionValues);
        }

        mContactAggregator.invalidateAggregationExceptionCache();
        mContactAggregator.markForAggregation(rawContactId1,
                RawContacts.AGGREGATION_MODE_DEFAULT, true);
        mContactAggregator.markForAggregation(rawContactId2,
                RawContacts.AGGREGATION_MODE_DEFAULT, true);

        long contactId1 = mDbHelper.getContactId(rawContactId1);
        mContactAggregator.aggregateContact(db, rawContactId1, contactId1);

        long contactId2 = mDbHelper.getContactId(rawContactId2);
        mContactAggregator.aggregateContact(db, rawContactId2, contactId2);

        // The return value is fake - we just confirm that we made a change, not count actual
        // rows changed.
        return 1;
    }

    public void onAccountsUpdated(Account[] accounts) {
        boolean accountsChanged = updateAccounts(accounts);
        if (accountsChanged) {
            mContactDirectoryManager.scheduleScanAllPackages(true);
        }
    }

    private boolean updateAccounts(Account[] accounts) {
        // TODO : Check the unit test.
        boolean accountsChanged = false;
        HashSet<Account> existingAccounts = new HashSet<Account>();
        mDb.beginTransaction();
        try {
            findValidAccounts(existingAccounts);

            // Add a row to the ACCOUNTS table for each new account
            for (Account account : accounts) {
                if (!existingAccounts.contains(account)) {
                    accountsChanged = true;
                    mDb.execSQL("INSERT INTO " + Tables.ACCOUNTS + " (" + RawContacts.ACCOUNT_NAME
                            + ", " + RawContacts.ACCOUNT_TYPE + ") VALUES (?, ?)",
                            new String[] {account.name, account.type});
                }
            }

            // Remove all valid accounts from the existing account set. What is left
            // in the accountsToDelete set will be extra accounts whose data must be deleted.
            HashSet<Account> accountsToDelete = new HashSet<Account>(existingAccounts);
            for (Account account : accounts) {
                accountsToDelete.remove(account);
            }

            if (!accountsToDelete.isEmpty()) {
                accountsChanged = true;
                for (Account account : accountsToDelete) {
                    Log.d(TAG, "removing data for removed account " + account);
                    String[] params = new String[] {account.name, account.type};
                    mDb.execSQL(
                            "DELETE FROM " + Tables.GROUPS +
                            " WHERE " + Groups.ACCOUNT_NAME + " = ?" +
                                    " AND " + Groups.ACCOUNT_TYPE + " = ?", params);
                    mDb.execSQL(
                            "DELETE FROM " + Tables.PRESENCE +
                            " WHERE " + PresenceColumns.RAW_CONTACT_ID + " IN (" +
                                    "SELECT " + RawContacts._ID +
                                    " FROM " + Tables.RAW_CONTACTS +
                                    " WHERE " + RawContacts.ACCOUNT_NAME + " = ?" +
                                    " AND " + RawContacts.ACCOUNT_TYPE + " = ?)", params);
                    mDb.execSQL(
                            "DELETE FROM " + Tables.RAW_CONTACTS +
                            " WHERE " + RawContacts.ACCOUNT_NAME + " = ?" +
                            " AND " + RawContacts.ACCOUNT_TYPE + " = ?", params);
                    mDb.execSQL(
                            "DELETE FROM " + Tables.SETTINGS +
                            " WHERE " + Settings.ACCOUNT_NAME + " = ?" +
                            " AND " + Settings.ACCOUNT_TYPE + " = ?", params);
                    mDb.execSQL(
                            "DELETE FROM " + Tables.ACCOUNTS +
                            " WHERE " + RawContacts.ACCOUNT_NAME + "=?" +
                            " AND " + RawContacts.ACCOUNT_TYPE + "=?", params);
                    mDb.execSQL(
                            "DELETE FROM " + Tables.DIRECTORIES +
                            " WHERE " + Directory.ACCOUNT_NAME + "=?" +
                            " AND " + Directory.ACCOUNT_TYPE + "=?", params);
                    resetDirectoryCache();
                }

                // Find all aggregated contacts that used to contain the raw contacts
                // we have just deleted and see if they are still referencing the deleted
                // names or photos.  If so, fix up those contacts.
                HashSet<Long> orphanContactIds = Sets.newHashSet();
                Cursor cursor = mDb.rawQuery("SELECT " + Contacts._ID +
                        " FROM " + Tables.CONTACTS +
                        " WHERE (" + Contacts.NAME_RAW_CONTACT_ID + " NOT NULL AND " +
                                Contacts.NAME_RAW_CONTACT_ID + " NOT IN " +
                                        "(SELECT " + RawContacts._ID +
                                        " FROM " + Tables.RAW_CONTACTS + "))" +
                        " OR (" + Contacts.PHOTO_ID + " NOT NULL AND " +
                                Contacts.PHOTO_ID + " NOT IN " +
                                        "(SELECT " + Data._ID +
                                        " FROM " + Tables.DATA + "))", null);
                try {
                    while (cursor.moveToNext()) {
                        orphanContactIds.add(cursor.getLong(0));
                    }
                } finally {
                    cursor.close();
                }

                for (Long contactId : orphanContactIds) {
                    mContactAggregator.updateAggregateData(contactId);
                }
                mDbHelper.updateAllVisible();
            }

            if (accountsChanged) {
                mDbHelper.getSyncState().onAccountsChanged(mDb, accounts);
            }
            mDb.setTransactionSuccessful();
        } finally {
            mDb.endTransaction();
        }
        mAccountWritability.clear();
        return accountsChanged;
    }

    public void onPackageChanged(String packageName) {
        mContactDirectoryManager.onPackageChanged(packageName);
    }

    /**
     * Finds all distinct accounts present in the specified table.
     */
    private void findValidAccounts(Set<Account> validAccounts) {
        Cursor c = mDb.rawQuery(
                "SELECT " + RawContacts.ACCOUNT_NAME + "," + RawContacts.ACCOUNT_TYPE +
                " FROM " + Tables.ACCOUNTS, null);
        try {
            while (c.moveToNext()) {
                if (!c.isNull(0) || !c.isNull(1)) {
                    validAccounts.add(new Account(c.getString(0), c.getString(1)));
                }
            }
        } finally {
            c.close();
        }
    }

    /**
     * Test all against {@link TextUtils#isEmpty(CharSequence)}.
     */
    private static boolean areAllEmpty(ContentValues values, String[] keys) {
        for (String key : keys) {
            if (!TextUtils.isEmpty(values.getAsString(key))) {
                return false;
            }
        }
        return true;
    }

    /**
     * Returns true if a value (possibly null) is specified for at least one of the supplied keys.
     */
    private static boolean areAnySpecified(ContentValues values, String[] keys) {
        for (String key : keys) {
            if (values.containsKey(key)) {
                return true;
            }
        }
        return false;
    }

    @Override
    public Cursor query(Uri uri, String[] projection, String selection, String[] selectionArgs,
            String sortOrder) {
        String directory = getQueryParameter(uri, ContactsContract.DIRECTORY_PARAM_KEY);
        if (directory == null) {
            return queryLocal(uri, projection, selection, selectionArgs, sortOrder, -1);
        } else if (directory.equals("0")) {
            return queryLocal(uri, projection, selection, selectionArgs, sortOrder,
                    Directory.DEFAULT);
        } else if (directory.equals("1")) {
            return queryLocal(uri, projection, selection, selectionArgs, sortOrder,
                    Directory.LOCAL_INVISIBLE);
        }

        DirectoryInfo directoryInfo = getDirectoryAuthority(directory);
        if (directoryInfo == null) {
            throw new IllegalArgumentException(
                    mDbHelper.exceptionMessage("Invalid directory ID", uri));
        }

        Builder builder = new Uri.Builder();
        builder.scheme(ContentResolver.SCHEME_CONTENT);
        builder.authority(directoryInfo.authority);
        builder.encodedPath(uri.getEncodedPath());
        if (directoryInfo.accountName != null) {
            builder.appendQueryParameter(RawContacts.ACCOUNT_NAME, directoryInfo.accountName);
        }
        if (directoryInfo.accountType != null) {
            builder.appendQueryParameter(RawContacts.ACCOUNT_TYPE, directoryInfo.accountType);
        }

        String limit = getLimit(uri);
        if (limit != null) {
            builder.appendQueryParameter(ContactsContract.LIMIT_PARAM_KEY, limit);
        }

        Uri directoryUri = builder.build();

        if (projection == null) {
            projection = getDefaultProjection(uri);
        }

        Cursor cursor = getContext().getContentResolver().query(directoryUri, projection, selection,
                selectionArgs, sortOrder);
        while (cursor instanceof CursorWrapper) {
            cursor = ((CursorWrapper)cursor).getWrappedCursor();
        }
        return cursor;
    }

    private static final class DirectoryQuery {
        public static final String[] COLUMNS = new String[] {
                Directory._ID,
                Directory.DIRECTORY_AUTHORITY,
                Directory.ACCOUNT_NAME,
                Directory.ACCOUNT_TYPE
        };

        public static final int DIRECTORY_ID = 0;
        public static final int AUTHORITY = 1;
        public static final int ACCOUNT_NAME = 2;
        public static final int ACCOUNT_TYPE = 3;
    }

    /**
     * Reads and caches directory information for the database.
     */
    private DirectoryInfo getDirectoryAuthority(String directoryId) {
        synchronized (mDirectoryCache) {
            if (!mDirectoryCacheValid) {
                mDirectoryCache.clear();
                Cursor cursor = mDb.query(Tables.DIRECTORIES,
                        DirectoryQuery.COLUMNS,
                        null, null, null, null, null);
                try {
                    while (cursor.moveToNext()) {
                        DirectoryInfo info = new DirectoryInfo();
                        String id = cursor.getString(DirectoryQuery.DIRECTORY_ID);
                        info.authority = cursor.getString(DirectoryQuery.AUTHORITY);
                        info.accountName = cursor.getString(DirectoryQuery.ACCOUNT_NAME);
                        info.accountType = cursor.getString(DirectoryQuery.ACCOUNT_TYPE);
                        mDirectoryCache.put(id, info);
                    }
                } finally {
                    cursor.close();
                }
                mDirectoryCacheValid = true;
            }

            return mDirectoryCache.get(directoryId);
        }
    }

    public void resetDirectoryCache() {
        synchronized(mDirectoryCache) {
            mDirectoryCacheValid = false;
        }
    }

    public Cursor queryLocal(Uri uri, String[] projection, String selection, String[] selectionArgs,
                String sortOrder, long directoryId) {
        if (VERBOSE_LOGGING) {
            Log.v(TAG, "query: " + uri);
        }

        final SQLiteDatabase db = mDbHelper.getReadableDatabase();

        SQLiteQueryBuilder qb = new SQLiteQueryBuilder();
        String groupBy = null;
        String limit = getLimit(uri);

        // TODO: Consider writing a test case for RestrictionExceptions when you
        // write a new query() block to make sure it protects restricted data.
        final int match = sUriMatcher.match(uri);
        switch (match) {
            case SYNCSTATE:
                return mDbHelper.getSyncState().query(db, projection, selection,  selectionArgs,
                        sortOrder);

            case CONTACTS: {
                setTablesAndProjectionMapForContacts(qb, uri, projection);
                appendLocalDirectorySelectionIfNeeded(qb, directoryId);
                break;
            }

            case CONTACTS_ID: {
                long contactId = ContentUris.parseId(uri);
                setTablesAndProjectionMapForContacts(qb, uri, projection);
                selectionArgs = insertSelectionArg(selectionArgs, String.valueOf(contactId));
                qb.appendWhere(Contacts._ID + "=?");
                break;
            }

            case CONTACTS_LOOKUP:
            case CONTACTS_LOOKUP_ID: {
                List<String> pathSegments = uri.getPathSegments();
                int segmentCount = pathSegments.size();
                if (segmentCount < 3) {
                    throw new IllegalArgumentException(mDbHelper.exceptionMessage(
                            "Missing a lookup key", uri));
                }

                String lookupKey = pathSegments.get(2);
                if (segmentCount == 4) {
                    long contactId = Long.parseLong(pathSegments.get(3));
                    SQLiteQueryBuilder lookupQb = new SQLiteQueryBuilder();
                    setTablesAndProjectionMapForContacts(lookupQb, uri, projection);

                    Cursor c = queryWithContactIdAndLookupKey(lookupQb, db, uri,
                            projection, selection, selectionArgs, sortOrder, groupBy, limit,
                            Contacts._ID, contactId, Contacts.LOOKUP_KEY, lookupKey);
                    if (c != null) {
                        return c;
                    }
                }

                setTablesAndProjectionMapForContacts(qb, uri, projection);
                selectionArgs = insertSelectionArg(selectionArgs,
                        String.valueOf(lookupContactIdByLookupKey(db, lookupKey)));
                qb.appendWhere(Contacts._ID + "=?");
                break;
            }

            case CONTACTS_LOOKUP_DATA:
            case CONTACTS_LOOKUP_ID_DATA: {
                List<String> pathSegments = uri.getPathSegments();
                int segmentCount = pathSegments.size();
                if (segmentCount < 4) {
                    throw new IllegalArgumentException(mDbHelper.exceptionMessage(
                            "Missing a lookup key", uri));
                }
                String lookupKey = pathSegments.get(2);
                if (segmentCount == 5) {
                    long contactId = Long.parseLong(pathSegments.get(3));
                    SQLiteQueryBuilder lookupQb = new SQLiteQueryBuilder();
                    setTablesAndProjectionMapForData(lookupQb, uri, projection, false);
                    lookupQb.appendWhere(" AND ");
                    Cursor c = queryWithContactIdAndLookupKey(lookupQb, db, uri,
                            projection, selection, selectionArgs, sortOrder, groupBy, limit,
                            Data.CONTACT_ID, contactId, Data.LOOKUP_KEY, lookupKey);
                    if (c != null) {
                        return c;
                    }

                    // TODO see if the contact exists but has no data rows (rare)
                }

                setTablesAndProjectionMapForData(qb, uri, projection, false);
                selectionArgs = insertSelectionArg(selectionArgs,
                        String.valueOf(lookupContactIdByLookupKey(db, lookupKey)));
                qb.appendWhere(" AND " + Data.CONTACT_ID + "=?");
                break;
            }

            case CONTACTS_AS_VCARD: {
                // When reading as vCard always use restricted view
                final String lookupKey = Uri.encode(uri.getPathSegments().get(2));
                qb.setTables(mDbHelper.getContactView(true /* require restricted */));
                qb.setProjectionMap(sContactsVCardProjectionMap);
                selectionArgs = insertSelectionArg(selectionArgs,
                        String.valueOf(lookupContactIdByLookupKey(db, lookupKey)));
                qb.appendWhere(Contacts._ID + "=?");
                break;
            }

            case CONTACTS_AS_MULTI_VCARD: {
                SimpleDateFormat dateFormat = new SimpleDateFormat("yyyyMMdd_HHmmss");
                String currentDateString = dateFormat.format(new Date()).toString();
                return db.rawQuery(
                    "SELECT" +
                    " 'vcards_' || ? || '.vcf' AS " + OpenableColumns.DISPLAY_NAME + "," +
                    " NULL AS " + OpenableColumns.SIZE,
                    new String[] { currentDateString });
            }

            case CONTACTS_FILTER: {
                String filterParam = "";
                if (uri.getPathSegments().size() > 2) {
                    filterParam = uri.getLastPathSegment();
                }
                setTablesAndProjectionMapForContactsWithSnippet(qb, uri, projection, filterParam);
                appendLocalDirectorySelectionIfNeeded(qb, directoryId);
                break;
            }

            case CONTACTS_STREQUENT_FILTER:
            case CONTACTS_STREQUENT: {
                String filterSql = null;
                if (match == CONTACTS_STREQUENT_FILTER
                        && uri.getPathSegments().size() > 3) {
                    String filterParam = uri.getLastPathSegment();
                    StringBuilder sb = new StringBuilder();
                    sb.append(Contacts._ID + " IN ");
                    appendContactFilterAsNestedQuery(sb, filterParam);
                    filterSql = sb.toString();
                }

                setTablesAndProjectionMapForContacts(qb, uri, projection);

                String[] starredProjection = null;
                String[] frequentProjection = null;
                if (projection != null) {
                    starredProjection =
                            appendProjectionArg(projection, TIMES_CONTACTED_SORT_COLUMN);
                    frequentProjection =
                            appendProjectionArg(projection, TIMES_CONTACTED_SORT_COLUMN);
                }

                // Build the first query for starred
                if (filterSql != null) {
                    qb.appendWhere(filterSql);
                }
                qb.setProjectionMap(sStrequentStarredProjectionMap);
                final String starredQuery = qb.buildQuery(starredProjection, Contacts.STARRED + "=1",
                        null, Contacts._ID, null, null, null);

                // Build the second query for frequent
                qb = new SQLiteQueryBuilder();
                setTablesAndProjectionMapForContacts(qb, uri, projection);
                if (filterSql != null) {
                    qb.appendWhere(filterSql);
                }
                qb.setProjectionMap(sStrequentFrequentProjectionMap);
                final String frequentQuery = qb.buildQuery(frequentProjection,
                        Contacts.TIMES_CONTACTED + " > 0 AND (" + Contacts.STARRED
                        + " = 0 OR " + Contacts.STARRED + " IS NULL)",
                        null, Contacts._ID, null, null, null);

                // Put them together
                final String query = qb.buildUnionQuery(new String[] {starredQuery, frequentQuery},
                        STREQUENT_ORDER_BY, STREQUENT_LIMIT);
                Cursor c = db.rawQuery(query, null);
                if (c != null) {
                    c.setNotificationUri(getContext().getContentResolver(),
                            ContactsContract.AUTHORITY_URI);
                }
                return c;
            }

            case CONTACTS_GROUP: {
                setTablesAndProjectionMapForContacts(qb, uri, projection);
                if (uri.getPathSegments().size() > 2) {
                    qb.appendWhere(CONTACTS_IN_GROUP_SELECT);
                    selectionArgs = insertSelectionArg(selectionArgs, uri.getLastPathSegment());
                }
                break;
            }

            case CONTACTS_ID_DATA: {
                long contactId = Long.parseLong(uri.getPathSegments().get(1));
                setTablesAndProjectionMapForData(qb, uri, projection, false);
                selectionArgs = insertSelectionArg(selectionArgs, String.valueOf(contactId));
                qb.appendWhere(" AND " + RawContacts.CONTACT_ID + "=?");
                break;
            }

            case CONTACTS_ID_PHOTO: {
                long contactId = Long.parseLong(uri.getPathSegments().get(1));
                setTablesAndProjectionMapForData(qb, uri, projection, false);
                selectionArgs = insertSelectionArg(selectionArgs, String.valueOf(contactId));
                qb.appendWhere(" AND " + RawContacts.CONTACT_ID + "=?");
                qb.appendWhere(" AND " + Data._ID + "=" + Contacts.PHOTO_ID);
                break;
            }

            case CONTACTS_ID_ENTITIES: {
                long contactId = Long.parseLong(uri.getPathSegments().get(1));
                setTablesAndProjectionMapForEntities(qb, uri, projection);
                selectionArgs = insertSelectionArg(selectionArgs, String.valueOf(contactId));
                qb.appendWhere(" AND " + RawContacts.CONTACT_ID + "=?");
                break;
            }

            case CONTACTS_LOOKUP_ENTITIES:
            case CONTACTS_LOOKUP_ID_ENTITIES: {
                List<String> pathSegments = uri.getPathSegments();
                int segmentCount = pathSegments.size();
                if (segmentCount < 4) {
                    throw new IllegalArgumentException(mDbHelper.exceptionMessage(
                            "Missing a lookup key", uri));
                }
                String lookupKey = pathSegments.get(2);
                if (segmentCount == 5) {
                    long contactId = Long.parseLong(pathSegments.get(3));
                    SQLiteQueryBuilder lookupQb = new SQLiteQueryBuilder();
                    setTablesAndProjectionMapForEntities(lookupQb, uri, projection);
                    lookupQb.appendWhere(" AND ");

                    Cursor c = queryWithContactIdAndLookupKey(lookupQb, db, uri,
                            projection, selection, selectionArgs, sortOrder, groupBy, limit,
                            Contacts.Entity.CONTACT_ID, contactId,
                            Contacts.Entity.LOOKUP_KEY, lookupKey);
                    if (c != null) {
                        return c;
                    }
                }

                setTablesAndProjectionMapForEntities(qb, uri, projection);
                selectionArgs = insertSelectionArg(selectionArgs,
                        String.valueOf(lookupContactIdByLookupKey(db, lookupKey)));
                qb.appendWhere(" AND " + Contacts.Entity.CONTACT_ID + "=?");
                break;
            }

            case PHONES: {
                setTablesAndProjectionMapForData(qb, uri, projection, false);
                qb.appendWhere(" AND " + Data.MIMETYPE + " = '" + Phone.CONTENT_ITEM_TYPE + "'");
                break;
            }

            case PHONES_ID: {
                setTablesAndProjectionMapForData(qb, uri, projection, false);
                selectionArgs = insertSelectionArg(selectionArgs, uri.getLastPathSegment());
                qb.appendWhere(" AND " + Data.MIMETYPE + " = '" + Phone.CONTENT_ITEM_TYPE + "'");
                qb.appendWhere(" AND " + Data._ID + "=?");
                break;
            }

            case PHONES_FILTER: {
                setTablesAndProjectionMapForData(qb, uri, projection, true);
                qb.appendWhere(" AND " + Data.MIMETYPE + " = '" + Phone.CONTENT_ITEM_TYPE + "'");
                if (uri.getPathSegments().size() > 2) {
                    String filterParam = uri.getLastPathSegment();
                    StringBuilder sb = new StringBuilder();
                    sb.append(" AND (");

                    boolean hasCondition = false;
                    boolean orNeeded = false;
                    String normalizedName = NameNormalizer.normalize(filterParam);
                    if (normalizedName.length() > 0) {
                        sb.append(Data.RAW_CONTACT_ID + " IN ");
                        appendRawContactsByNormalizedNameFilter(sb, normalizedName, false);
                        orNeeded = true;
                        hasCondition = true;
                    }

                    String number = PhoneNumberUtils.normalizeNumber(filterParam);
                    if (!TextUtils.isEmpty(number)) {
                        if (orNeeded) {
                            sb.append(" OR ");
                        }
                        sb.append(Data._ID +
                                " IN (SELECT DISTINCT " + PhoneLookupColumns.DATA_ID
                                + " FROM " + Tables.PHONE_LOOKUP
                                + " WHERE " + PhoneLookupColumns.NORMALIZED_NUMBER + " LIKE '");
                        sb.append(number);
                        sb.append("%')");
                        hasCondition = true;
                    }

                    if (!hasCondition) {
                        // If it is neither a phone number nor a name, the query should return
                        // an empty cursor.  Let's ensure that.
                        sb.append("0");
                    }
                    sb.append(")");
                    qb.appendWhere(sb);
                }
                groupBy = PhoneColumns.NORMALIZED_NUMBER + "," + RawContacts.CONTACT_ID;
                if (sortOrder == null) {
                    sortOrder = Contacts.IN_VISIBLE_GROUP + " DESC, " + RawContacts.CONTACT_ID;
                }
                break;
            }

            case EMAILS: {
                setTablesAndProjectionMapForData(qb, uri, projection, false);
                qb.appendWhere(" AND " + Data.MIMETYPE + " = '" + Email.CONTENT_ITEM_TYPE + "'");
                break;
            }

            case EMAILS_ID: {
                setTablesAndProjectionMapForData(qb, uri, projection, false);
                selectionArgs = insertSelectionArg(selectionArgs, uri.getLastPathSegment());
                qb.appendWhere(" AND " + Data.MIMETYPE + " = '" + Email.CONTENT_ITEM_TYPE + "'"
                        + " AND " + Data._ID + "=?");
                break;
            }

            case EMAILS_LOOKUP: {
                setTablesAndProjectionMapForData(qb, uri, projection, false);
                qb.appendWhere(" AND " + Data.MIMETYPE + " = '" + Email.CONTENT_ITEM_TYPE + "'");
                if (uri.getPathSegments().size() > 2) {
                    String email = uri.getLastPathSegment();
                    String address = mDbHelper.extractAddressFromEmailAddress(email);
                    selectionArgs = insertSelectionArg(selectionArgs, address);
                    qb.appendWhere(" AND UPPER(" + Email.DATA + ")=UPPER(?)");
                }
                break;
            }

            case EMAILS_FILTER: {
                setTablesAndProjectionMapForData(qb, uri, projection, true);
                String filterParam = null;
                if (uri.getPathSegments().size() > 3) {
                    filterParam = uri.getLastPathSegment();
                    if (TextUtils.isEmpty(filterParam)) {
                        filterParam = null;
                    }
                }

                if (filterParam == null) {
                    // If the filter is unspecified, return nothing
                    qb.appendWhere(" AND 0");
                } else {
                    StringBuilder sb = new StringBuilder();
                    sb.append(" AND " + Data._ID + " IN (");
                    sb.append(
                            "SELECT " + Data._ID +
                            " FROM " + Tables.DATA +
                            " WHERE " + DataColumns.MIMETYPE_ID + "=" + mMimeTypeIdEmail +
                            " AND " + Data.DATA1 + " LIKE ");
                    DatabaseUtils.appendEscapedSQLString(sb, filterParam + '%');
                    if (!filterParam.contains("@")) {
                        String normalizedName = NameNormalizer.normalize(filterParam);
                        if (normalizedName.length() > 0) {

                            /*
                             * Using a UNION instead of an "OR" to make SQLite use the right
                             * indexes. We need it to use the (mimetype,data1) index for the
                             * email lookup (see above), but not for the name lookup.
                             * SQLite is not smart enough to use the index on one side of an OR
                             * but not on the other. Using two separate nested queries
                             * and a UNION between them does the job.
                             */
                            sb.append(
                                    " UNION SELECT " + Data._ID +
                                    " FROM " + Tables.DATA +
                                    " WHERE +" + DataColumns.MIMETYPE_ID + "=" + mMimeTypeIdEmail +
                                    " AND " + Data.RAW_CONTACT_ID + " IN ");
                            appendRawContactsByNormalizedNameFilter(sb, normalizedName, false);
                        }
                    }
                    sb.append(")");
                    qb.appendWhere(sb);
                }
                groupBy = Email.DATA + "," + RawContacts.CONTACT_ID;
                if (sortOrder == null) {
                    sortOrder = EMAIL_FILTER_SORT_ORDER;
                }
                break;
            }

            case POSTALS: {
                setTablesAndProjectionMapForData(qb, uri, projection, false);
                qb.appendWhere(" AND " + Data.MIMETYPE + " = '"
                        + StructuredPostal.CONTENT_ITEM_TYPE + "'");
                break;
            }

            case POSTALS_ID: {
                setTablesAndProjectionMapForData(qb, uri, projection, false);
                selectionArgs = insertSelectionArg(selectionArgs, uri.getLastPathSegment());
                qb.appendWhere(" AND " + Data.MIMETYPE + " = '"
                        + StructuredPostal.CONTENT_ITEM_TYPE + "'");
                qb.appendWhere(" AND " + Data._ID + "=?");
                break;
            }

            case RAW_CONTACTS: {
                setTablesAndProjectionMapForRawContacts(qb, uri);
                break;
            }

            case RAW_CONTACTS_ID: {
                long rawContactId = ContentUris.parseId(uri);
                setTablesAndProjectionMapForRawContacts(qb, uri);
                selectionArgs = insertSelectionArg(selectionArgs, String.valueOf(rawContactId));
                qb.appendWhere(" AND " + RawContacts._ID + "=?");
                break;
            }

            case RAW_CONTACTS_DATA: {
                long rawContactId = Long.parseLong(uri.getPathSegments().get(1));
                setTablesAndProjectionMapForData(qb, uri, projection, false);
                selectionArgs = insertSelectionArg(selectionArgs, String.valueOf(rawContactId));
                qb.appendWhere(" AND " + Data.RAW_CONTACT_ID + "=?");
                break;
            }

            case DATA: {
                setTablesAndProjectionMapForData(qb, uri, projection, false);
                break;
            }

            case DATA_ID: {
                setTablesAndProjectionMapForData(qb, uri, projection, false);
                selectionArgs = insertSelectionArg(selectionArgs, uri.getLastPathSegment());
                qb.appendWhere(" AND " + Data._ID + "=?");
                break;
            }

            case PHONE_LOOKUP: {

                if (TextUtils.isEmpty(sortOrder)) {
                    // Default the sort order to something reasonable so we get consistent
                    // results when callers don't request an ordering
                    sortOrder = " length(lookup.normalized_number) DESC";
                }

                String number = uri.getPathSegments().size() > 1 ? uri.getLastPathSegment() : "";
                String numberE164 =
                        PhoneNumberUtils.formatNumberToE164(number, getCurrentCountryIso());
                String normalizedNumber =
                        PhoneNumberUtils.normalizeNumber(number);
                mDbHelper.buildPhoneLookupAndContactQuery(qb, normalizedNumber, numberE164);
                qb.setProjectionMap(sPhoneLookupProjectionMap);
                // Phone lookup cannot be combined with a selection
                selection = null;
                selectionArgs = null;
                break;
            }

            case GROUPS: {
                qb.setTables(mDbHelper.getGroupView());
                qb.setProjectionMap(sGroupsProjectionMap);
                appendAccountFromParameter(qb, uri);
                break;
            }

            case GROUPS_ID: {
                qb.setTables(mDbHelper.getGroupView());
                qb.setProjectionMap(sGroupsProjectionMap);
                selectionArgs = insertSelectionArg(selectionArgs, uri.getLastPathSegment());
                qb.appendWhere(Groups._ID + "=?");
                break;
            }

            case GROUPS_SUMMARY: {
                qb.setTables(mDbHelper.getGroupView() + " AS groups");
                qb.setProjectionMap(sGroupsSummaryProjectionMap);
                appendAccountFromParameter(qb, uri);
                groupBy = Groups._ID;
                break;
            }

            case AGGREGATION_EXCEPTIONS: {
                qb.setTables(Tables.AGGREGATION_EXCEPTIONS);
                qb.setProjectionMap(sAggregationExceptionsProjectionMap);
                break;
            }

            case AGGREGATION_SUGGESTIONS: {
                long contactId = Long.parseLong(uri.getPathSegments().get(1));
                String filter = null;
                if (uri.getPathSegments().size() > 3) {
                    filter = uri.getPathSegments().get(3);
                }
                final int maxSuggestions;
                if (limit != null) {
                    maxSuggestions = Integer.parseInt(limit);
                } else {
                    maxSuggestions = DEFAULT_MAX_SUGGESTIONS;
                }

                ArrayList<AggregationSuggestionParameter> parameters = null;
                List<String> query = uri.getQueryParameters("query");
                if (query != null && !query.isEmpty()) {
                    parameters = new ArrayList<AggregationSuggestionParameter>(query.size());
                    for (String parameter : query) {
                        int offset = parameter.indexOf(':');
                        parameters.add(offset == -1
                                ? new AggregationSuggestionParameter(
                                        AggregationSuggestions.PARAMETER_MATCH_NAME,
                                        parameter)
                                : new AggregationSuggestionParameter(
                                        parameter.substring(0, offset),
                                        parameter.substring(offset + 1)));
                    }
                }

                setTablesAndProjectionMapForContacts(qb, uri, projection);

                return mContactAggregator.queryAggregationSuggestions(qb, projection, contactId,
                        maxSuggestions, filter, parameters);
            }

            case SETTINGS: {
                qb.setTables(Tables.SETTINGS);
                qb.setProjectionMap(sSettingsProjectionMap);
                appendAccountFromParameter(qb, uri);

                // When requesting specific columns, this query requires
                // late-binding of the GroupMembership MIME-type.
                final String groupMembershipMimetypeId = Long.toString(mDbHelper
                        .getMimeTypeId(GroupMembership.CONTENT_ITEM_TYPE));
                if (projection != null && projection.length != 0 &&
                        mDbHelper.isInProjection(projection, Settings.UNGROUPED_COUNT)) {
                    selectionArgs = insertSelectionArg(selectionArgs, groupMembershipMimetypeId);
                }
                if (projection != null && projection.length != 0 &&
                        mDbHelper.isInProjection(projection, Settings.UNGROUPED_WITH_PHONES)) {
                    selectionArgs = insertSelectionArg(selectionArgs, groupMembershipMimetypeId);
                }

                break;
            }

            case STATUS_UPDATES: {
                setTableAndProjectionMapForStatusUpdates(qb, projection);
                break;
            }

            case STATUS_UPDATES_ID: {
                setTableAndProjectionMapForStatusUpdates(qb, projection);
                selectionArgs = insertSelectionArg(selectionArgs, uri.getLastPathSegment());
                qb.appendWhere(DataColumns.CONCRETE_ID + "=?");
                break;
            }

            case SEARCH_SUGGESTIONS: {
                return mGlobalSearchSupport.handleSearchSuggestionsQuery(db, uri, limit);
            }

            case SEARCH_SHORTCUT: {
                String lookupKey = uri.getLastPathSegment();
                return mGlobalSearchSupport.handleSearchShortcutRefresh(db, lookupKey, projection);
            }

            case LIVE_FOLDERS_CONTACTS:
                qb.setTables(mDbHelper.getContactView());
                qb.setProjectionMap(sLiveFoldersProjectionMap);
                break;

            case LIVE_FOLDERS_CONTACTS_WITH_PHONES:
                qb.setTables(mDbHelper.getContactView());
                qb.setProjectionMap(sLiveFoldersProjectionMap);
                qb.appendWhere(Contacts.HAS_PHONE_NUMBER + "=1");
                break;

            case LIVE_FOLDERS_CONTACTS_FAVORITES:
                qb.setTables(mDbHelper.getContactView());
                qb.setProjectionMap(sLiveFoldersProjectionMap);
                qb.appendWhere(Contacts.STARRED + "=1");
                break;

            case LIVE_FOLDERS_CONTACTS_GROUP_NAME:
                qb.setTables(mDbHelper.getContactView());
                qb.setProjectionMap(sLiveFoldersProjectionMap);
                qb.appendWhere(CONTACTS_IN_GROUP_SELECT);
                selectionArgs = insertSelectionArg(selectionArgs, uri.getLastPathSegment());
                break;

            case RAW_CONTACT_ENTITIES: {
                setTablesAndProjectionMapForRawEntities(qb, uri);
                break;
            }

            case RAW_CONTACT_ENTITY_ID: {
                long rawContactId = Long.parseLong(uri.getPathSegments().get(1));
                setTablesAndProjectionMapForRawEntities(qb, uri);
                selectionArgs = insertSelectionArg(selectionArgs, String.valueOf(rawContactId));
                qb.appendWhere(" AND " + RawContacts._ID + "=?");
                break;
            }

            case PROVIDER_STATUS: {
                return queryProviderStatus(uri, projection);
            }

            case DIRECTORIES : {
                qb.setTables(Tables.DIRECTORIES);
                qb.setProjectionMap(sDirectoryProjectionMap);
                break;
            }

            case DIRECTORIES_ID : {
                long id = ContentUris.parseId(uri);
                qb.setTables(Tables.DIRECTORIES);
                qb.setProjectionMap(sDirectoryProjectionMap);
                selectionArgs = insertSelectionArg(selectionArgs, String.valueOf(id));
                qb.appendWhere(Directory._ID + "=?");
                break;
            }

            case COMPLETE_NAME: {
                return completeName(uri, projection);
            }

            default:
                return mLegacyApiSupport.query(uri, projection, selection, selectionArgs,
                        sortOrder, limit);
        }

        qb.setStrictProjectionMap(true);

        Cursor cursor =
                query(db, qb, projection, selection, selectionArgs, sortOrder, groupBy, limit);
        if (readBooleanQueryParameter(uri, ContactCounts.ADDRESS_BOOK_INDEX_EXTRAS, false)) {
            cursor = bundleLetterCountExtras(cursor, db, qb, selection, selectionArgs, sortOrder);
        }
        return cursor;
    }

    private Cursor query(final SQLiteDatabase db, SQLiteQueryBuilder qb, String[] projection,
            String selection, String[] selectionArgs, String sortOrder, String groupBy,
            String limit) {
        if (projection != null && projection.length == 1
                && BaseColumns._COUNT.equals(projection[0])) {
            qb.setProjectionMap(sCountProjectionMap);
        }
        final Cursor c = qb.query(db, projection, selection, selectionArgs, groupBy, null,
                sortOrder, limit);
        if (c != null) {
            c.setNotificationUri(getContext().getContentResolver(), ContactsContract.AUTHORITY_URI);
        }
        return c;
    }

    /**
     * Creates a single-row cursor containing the current status of the provider.
     */
    private Cursor queryProviderStatus(Uri uri, String[] projection) {
        MatrixCursor cursor = new MatrixCursor(projection);
        RowBuilder row = cursor.newRow();
        for (int i = 0; i < projection.length; i++) {
            if (ProviderStatus.STATUS.equals(projection[i])) {
                row.add(mProviderStatus);
            } else if (ProviderStatus.DATA1.equals(projection[i])) {
                row.add(mEstimatedStorageRequirement);
            }
        }
        return cursor;
    }

    /**
     * Runs the query with the supplied contact ID and lookup ID.  If the query succeeds,
     * it returns the resulting cursor, otherwise it returns null and the calling
     * method needs to resolve the lookup key and rerun the query.
     */
    private Cursor queryWithContactIdAndLookupKey(SQLiteQueryBuilder lookupQb,
            SQLiteDatabase db, Uri uri,
            String[] projection, String selection, String[] selectionArgs,
            String sortOrder, String groupBy, String limit,
            String contactIdColumn, long contactId, String lookupKeyColumn, String lookupKey) {
        String[] args;
        if (selectionArgs == null) {
            args = new String[2];
        } else {
            args = new String[selectionArgs.length + 2];
            System.arraycopy(selectionArgs, 0, args, 2, selectionArgs.length);
        }
        args[0] = String.valueOf(contactId);
        args[1] = Uri.encode(lookupKey);
        lookupQb.appendWhere(contactIdColumn + "=? AND " + lookupKeyColumn + "=?");
        Cursor c = query(db, lookupQb, projection, selection, args, sortOrder,
                groupBy, limit);
        if (c.getCount() != 0) {
            return c;
        }

        c.close();
        return null;
    }

    private static final class AddressBookIndexQuery {
        public static final String LETTER = "letter";
        public static final String TITLE = "title";
        public static final String COUNT = "count";

        public static final String[] COLUMNS = new String[] {
                LETTER, TITLE, COUNT
        };

        public static final int COLUMN_LETTER = 0;
        public static final int COLUMN_TITLE = 1;
        public static final int COLUMN_COUNT = 2;

        public static final String ORDER_BY = LETTER + " COLLATE " + PHONEBOOK_COLLATOR_NAME;
    }

    /**
     * Computes counts by the address book index titles and adds the resulting tally
     * to the returned cursor as a bundle of extras.
     */
    private Cursor bundleLetterCountExtras(Cursor cursor, final SQLiteDatabase db,
            SQLiteQueryBuilder qb, String selection, String[] selectionArgs, String sortOrder) {
        String sortKey;

        // The sort order suffix could be something like "DESC".
        // We want to preserve it in the query even though we will change
        // the sort column itself.
        String sortOrderSuffix = "";
        if (sortOrder != null) {
            int spaceIndex = sortOrder.indexOf(' ');
            if (spaceIndex != -1) {
                sortKey = sortOrder.substring(0, spaceIndex);
                sortOrderSuffix = sortOrder.substring(spaceIndex);
            } else {
                sortKey = sortOrder;
            }
        } else {
            sortKey = Contacts.SORT_KEY_PRIMARY;
        }

        String locale = getLocale().toString();
        HashMap<String, String> projectionMap = Maps.newHashMap();
        projectionMap.put(AddressBookIndexQuery.LETTER,
                "SUBSTR(" + sortKey + ",1,1) AS " + AddressBookIndexQuery.LETTER);

        /**
         * Use the GET_PHONEBOOK_INDEX function, which is an android extension for SQLite3,
         * to map the first letter of the sort key to a character that is traditionally
         * used in phonebooks to represent that letter.  For example, in Korean it will
         * be the first consonant in the letter; for Japanese it will be Hiragana rather
         * than Katakana.
         */
        projectionMap.put(AddressBookIndexQuery.TITLE,
                "GET_PHONEBOOK_INDEX(SUBSTR(" + sortKey + ",1,1),'" + locale + "')"
                        + " AS " + AddressBookIndexQuery.TITLE);
        projectionMap.put(AddressBookIndexQuery.COUNT,
                "COUNT(" + Contacts._ID + ") AS " + AddressBookIndexQuery.COUNT);
        qb.setProjectionMap(projectionMap);

        Cursor indexCursor = qb.query(db, AddressBookIndexQuery.COLUMNS, selection, selectionArgs,
                AddressBookIndexQuery.ORDER_BY, null /* having */,
                AddressBookIndexQuery.ORDER_BY + sortOrderSuffix);

        try {
            int groupCount = indexCursor.getCount();
            String titles[] = new String[groupCount];
            int counts[] = new int[groupCount];
            int indexCount = 0;
            String currentTitle = null;

            // Since GET_PHONEBOOK_INDEX is a many-to-1 function, we may end up
            // with multiple entries for the same title.  The following code
            // collapses those duplicates.
            for (int i = 0; i < groupCount; i++) {
                indexCursor.moveToNext();
                String title = indexCursor.getString(AddressBookIndexQuery.COLUMN_TITLE);
                int count = indexCursor.getInt(AddressBookIndexQuery.COLUMN_COUNT);
                if (indexCount == 0 || !TextUtils.equals(title, currentTitle)) {
                    titles[indexCount] = currentTitle = title;
                    counts[indexCount] = count;
                    indexCount++;
                } else {
                    counts[indexCount - 1] += count;
                }
            }

            if (indexCount < groupCount) {
                String[] newTitles = new String[indexCount];
                System.arraycopy(titles, 0, newTitles, 0, indexCount);
                titles = newTitles;

                int[] newCounts = new int[indexCount];
                System.arraycopy(counts, 0, newCounts, 0, indexCount);
                counts = newCounts;
            }

            final Bundle bundle = new Bundle();
            bundle.putStringArray(ContactCounts.EXTRA_ADDRESS_BOOK_INDEX_TITLES, titles);
            bundle.putIntArray(ContactCounts.EXTRA_ADDRESS_BOOK_INDEX_COUNTS, counts);
            return new CursorWrapper(cursor) {

                @Override
                public Bundle getExtras() {
                    return bundle;
                }
            };
        } finally {
            indexCursor.close();
        }
    }

    /**
     * Returns the contact Id for the contact identified by the lookupKey.
     * Robust against changes in the lookup key: if the key has changed, will
     * look up the contact by the raw contact IDs or name encoded in the lookup
     * key.
     */
    public long lookupContactIdByLookupKey(SQLiteDatabase db, String lookupKey) {
        ContactLookupKey key = new ContactLookupKey();
        ArrayList<LookupKeySegment> segments = key.parse(lookupKey);

        long contactId = -1;
        if (lookupKeyContainsType(segments, ContactLookupKey.LOOKUP_TYPE_SOURCE_ID)) {
            contactId = lookupContactIdBySourceIds(db, segments);
            if (contactId != -1) {
                return contactId;
            }
        }

        boolean hasRawContactIds =
                lookupKeyContainsType(segments, ContactLookupKey.LOOKUP_TYPE_RAW_CONTACT_ID);
        if (hasRawContactIds) {
            contactId = lookupContactIdByRawContactIds(db, segments);
            if (contactId != -1) {
                return contactId;
            }
        }

        if (hasRawContactIds
                || lookupKeyContainsType(segments, ContactLookupKey.LOOKUP_TYPE_DISPLAY_NAME)) {
            contactId = lookupContactIdByDisplayNames(db, segments);
        }

        return contactId;
    }

    private interface LookupBySourceIdQuery {
        String TABLE = Tables.RAW_CONTACTS;

        String COLUMNS[] = {
                RawContacts.CONTACT_ID,
                RawContacts.ACCOUNT_TYPE,
                RawContacts.ACCOUNT_NAME,
                RawContacts.SOURCE_ID
        };

        int CONTACT_ID = 0;
        int ACCOUNT_TYPE = 1;
        int ACCOUNT_NAME = 2;
        int SOURCE_ID = 3;
    }

    private long lookupContactIdBySourceIds(SQLiteDatabase db,
                ArrayList<LookupKeySegment> segments) {
        StringBuilder sb = new StringBuilder();
        sb.append(RawContacts.SOURCE_ID + " IN (");
        for (int i = 0; i < segments.size(); i++) {
            LookupKeySegment segment = segments.get(i);
            if (segment.lookupType == ContactLookupKey.LOOKUP_TYPE_SOURCE_ID) {
                DatabaseUtils.appendEscapedSQLString(sb, segment.key);
                sb.append(",");
            }
        }
        sb.setLength(sb.length() - 1);      // Last comma
        sb.append(") AND " + RawContacts.CONTACT_ID + " NOT NULL");

        Cursor c = db.query(LookupBySourceIdQuery.TABLE, LookupBySourceIdQuery.COLUMNS,
                 sb.toString(), null, null, null, null);
        try {
            while (c.moveToNext()) {
                String accountType = c.getString(LookupBySourceIdQuery.ACCOUNT_TYPE);
                String accountName = c.getString(LookupBySourceIdQuery.ACCOUNT_NAME);
                int accountHashCode =
                        ContactLookupKey.getAccountHashCode(accountType, accountName);
                String sourceId = c.getString(LookupBySourceIdQuery.SOURCE_ID);
                for (int i = 0; i < segments.size(); i++) {
                    LookupKeySegment segment = segments.get(i);
                    if (segment.lookupType == ContactLookupKey.LOOKUP_TYPE_SOURCE_ID
                            && accountHashCode == segment.accountHashCode
                            && segment.key.equals(sourceId)) {
                        segment.contactId = c.getLong(LookupBySourceIdQuery.CONTACT_ID);
                        break;
                    }
                }
            }
        } finally {
            c.close();
        }

        return getMostReferencedContactId(segments);
    }

    private interface LookupByRawContactIdQuery {
        String TABLE = Tables.RAW_CONTACTS;

        String COLUMNS[] = {
                RawContacts.CONTACT_ID,
                RawContacts.ACCOUNT_TYPE,
                RawContacts.ACCOUNT_NAME,
                RawContacts._ID,
        };

        int CONTACT_ID = 0;
        int ACCOUNT_TYPE = 1;
        int ACCOUNT_NAME = 2;
        int ID = 3;
    }

    private long lookupContactIdByRawContactIds(SQLiteDatabase db,
            ArrayList<LookupKeySegment> segments) {
        StringBuilder sb = new StringBuilder();
        sb.append(RawContacts._ID + " IN (");
        for (int i = 0; i < segments.size(); i++) {
            LookupKeySegment segment = segments.get(i);
            if (segment.lookupType == ContactLookupKey.LOOKUP_TYPE_RAW_CONTACT_ID) {
                sb.append(segment.rawContactId);
                sb.append(",");
            }
        }
        sb.setLength(sb.length() - 1);      // Last comma
        sb.append(") AND " + RawContacts.CONTACT_ID + " NOT NULL");

        Cursor c = db.query(LookupByRawContactIdQuery.TABLE, LookupByRawContactIdQuery.COLUMNS,
                 sb.toString(), null, null, null, null);
        try {
            while (c.moveToNext()) {
                String accountType = c.getString(LookupByRawContactIdQuery.ACCOUNT_TYPE);
                String accountName = c.getString(LookupByRawContactIdQuery.ACCOUNT_NAME);
                int accountHashCode =
                        ContactLookupKey.getAccountHashCode(accountType, accountName);
                String rawContactId = c.getString(LookupByRawContactIdQuery.ID);
                for (int i = 0; i < segments.size(); i++) {
                    LookupKeySegment segment = segments.get(i);
                    if (segment.lookupType == ContactLookupKey.LOOKUP_TYPE_RAW_CONTACT_ID
                            && accountHashCode == segment.accountHashCode
                            && segment.rawContactId.equals(rawContactId)) {
                        segment.contactId = c.getLong(LookupByRawContactIdQuery.CONTACT_ID);
                        break;
                    }
                }
            }
        } finally {
            c.close();
        }

        return getMostReferencedContactId(segments);
    }

    private interface LookupByDisplayNameQuery {
        String TABLE = Tables.NAME_LOOKUP_JOIN_RAW_CONTACTS;

        String COLUMNS[] = {
                RawContacts.CONTACT_ID,
                RawContacts.ACCOUNT_TYPE,
                RawContacts.ACCOUNT_NAME,
                NameLookupColumns.NORMALIZED_NAME
        };

        int CONTACT_ID = 0;
        int ACCOUNT_TYPE = 1;
        int ACCOUNT_NAME = 2;
        int NORMALIZED_NAME = 3;
    }

    private long lookupContactIdByDisplayNames(SQLiteDatabase db,
                ArrayList<LookupKeySegment> segments) {
        StringBuilder sb = new StringBuilder();
        sb.append(NameLookupColumns.NORMALIZED_NAME + " IN (");
        for (int i = 0; i < segments.size(); i++) {
            LookupKeySegment segment = segments.get(i);
            if (segment.lookupType == ContactLookupKey.LOOKUP_TYPE_DISPLAY_NAME
                    || segment.lookupType == ContactLookupKey.LOOKUP_TYPE_RAW_CONTACT_ID) {
                DatabaseUtils.appendEscapedSQLString(sb, segment.key);
                sb.append(",");
            }
        }
        sb.setLength(sb.length() - 1);      // Last comma
        sb.append(") AND " + NameLookupColumns.NAME_TYPE + "=" + NameLookupType.NAME_COLLATION_KEY
                + " AND " + RawContacts.CONTACT_ID + " NOT NULL");

        Cursor c = db.query(LookupByDisplayNameQuery.TABLE, LookupByDisplayNameQuery.COLUMNS,
                 sb.toString(), null, null, null, null);
        try {
            while (c.moveToNext()) {
                String accountType = c.getString(LookupByDisplayNameQuery.ACCOUNT_TYPE);
                String accountName = c.getString(LookupByDisplayNameQuery.ACCOUNT_NAME);
                int accountHashCode =
                        ContactLookupKey.getAccountHashCode(accountType, accountName);
                String name = c.getString(LookupByDisplayNameQuery.NORMALIZED_NAME);
                for (int i = 0; i < segments.size(); i++) {
                    LookupKeySegment segment = segments.get(i);
                    if ((segment.lookupType == ContactLookupKey.LOOKUP_TYPE_DISPLAY_NAME
                            || segment.lookupType == ContactLookupKey.LOOKUP_TYPE_RAW_CONTACT_ID)
                            && accountHashCode == segment.accountHashCode
                            && segment.key.equals(name)) {
                        segment.contactId = c.getLong(LookupByDisplayNameQuery.CONTACT_ID);
                        break;
                    }
                }
            }
        } finally {
            c.close();
        }

        return getMostReferencedContactId(segments);
    }

    private boolean lookupKeyContainsType(ArrayList<LookupKeySegment> segments, int lookupType) {
        for (int i = 0; i < segments.size(); i++) {
            LookupKeySegment segment = segments.get(i);
            if (segment.lookupType == lookupType) {
                return true;
            }
        }

        return false;
    }

    public void updateLookupKeyForRawContact(SQLiteDatabase db, long rawContactId) {
        mContactAggregator.updateLookupKeyForRawContact(db, rawContactId);
    }

    /**
     * Returns the contact ID that is mentioned the highest number of times.
     */
    private long getMostReferencedContactId(ArrayList<LookupKeySegment> segments) {
        Collections.sort(segments);

        long bestContactId = -1;
        int bestRefCount = 0;

        long contactId = -1;
        int count = 0;

        int segmentCount = segments.size();
        for (int i = 0; i < segmentCount; i++) {
            LookupKeySegment segment = segments.get(i);
            if (segment.contactId != -1) {
                if (segment.contactId == contactId) {
                    count++;
                } else {
                    if (count > bestRefCount) {
                        bestContactId = contactId;
                        bestRefCount = count;
                    }
                    contactId = segment.contactId;
                    count = 1;
                }
            }
        }
        if (count > bestRefCount) {
            return contactId;
        } else {
            return bestContactId;
        }
    }

    private void setTablesAndProjectionMapForContacts(SQLiteQueryBuilder qb, Uri uri,
            String[] projection) {
        StringBuilder sb = new StringBuilder();
        appendContactsTables(sb, uri, projection);
        qb.setTables(sb.toString());
        qb.setProjectionMap(sContactsProjectionMap);
    }

    /**
     * Finds name lookup records matching the supplied filter, picks one arbitrary match per
     * contact and joins that with other contacts tables.
     */
    private void setTablesAndProjectionMapForContactsWithSnippet(SQLiteQueryBuilder qb, Uri uri,
            String[] projection, String filter) {

        StringBuilder sb = new StringBuilder();
        appendContactsTables(sb, uri, projection);

        sb.append(" JOIN (SELECT " +
                RawContacts.CONTACT_ID + " AS snippet_contact_id");

        if (mDbHelper.isInProjection(projection, SearchSnippetColumns.SNIPPET_DATA_ID)) {
            sb.append(", " + DataColumns.CONCRETE_ID + " AS "
                    + SearchSnippetColumns.SNIPPET_DATA_ID);
        }

        if (mDbHelper.isInProjection(projection, SearchSnippetColumns.SNIPPET_DATA1)) {
            sb.append(", " + Data.DATA1 + " AS " + SearchSnippetColumns.SNIPPET_DATA1);
        }

        if (mDbHelper.isInProjection(projection, SearchSnippetColumns.SNIPPET_DATA2)) {
            sb.append(", " + Data.DATA2 + " AS " + SearchSnippetColumns.SNIPPET_DATA2);
        }

        if (mDbHelper.isInProjection(projection, SearchSnippetColumns.SNIPPET_DATA3)) {
            sb.append(", " + Data.DATA3 + " AS " + SearchSnippetColumns.SNIPPET_DATA3);
        }

        if (mDbHelper.isInProjection(projection, SearchSnippetColumns.SNIPPET_DATA4)) {
            sb.append(", " + Data.DATA4 + " AS " + SearchSnippetColumns.SNIPPET_DATA4);
        }

        if (mDbHelper.isInProjection(projection, SearchSnippetColumns.SNIPPET_MIMETYPE)) {
            sb.append(", (" +
                    "SELECT " + MimetypesColumns.MIMETYPE +
                    " FROM " + Tables.MIMETYPES +
                    " WHERE " + MimetypesColumns._ID + "=" + DataColumns.MIMETYPE_ID +
                    ") AS " + SearchSnippetColumns.SNIPPET_MIMETYPE);
        }

        sb.append(" FROM " + Tables.DATA_JOIN_RAW_CONTACTS + " WHERE ");

        if (!TextUtils.isEmpty(filter)) {
            sb.append(DataColumns.CONCRETE_ID + " IN (");

            // Construct a query that gives us exactly one data _id per matching contact.
            // MIN stands in for ANY in this context.
            sb.append(
                    "SELECT MIN(" + Tables.NAME_LOOKUP + "." + NameLookupColumns.DATA_ID + ")" +
                    " FROM " + Tables.NAME_LOOKUP +
                    " JOIN " + Tables.RAW_CONTACTS +
                    " ON (" + RawContactsColumns.CONCRETE_ID
                            + "=" + Tables.NAME_LOOKUP + "." + NameLookupColumns.RAW_CONTACT_ID + ")" +
                    " WHERE " + NameLookupColumns.NORMALIZED_NAME + " GLOB '");
            sb.append(NameNormalizer.normalize(filter));
            sb.append("*' AND " + NameLookupColumns.NAME_TYPE +
                        " IN(" + CONTACT_LOOKUP_NAME_TYPES + ")" +
                    " GROUP BY " + RawContactsColumns.CONCRETE_CONTACT_ID +
                    ")");
        } else {
            sb.append("0");     // Empty filter - return an empty set
        }

        sb.append(") ON (" + Contacts._ID + "=snippet_contact_id)");

        qb.setTables(sb.toString());
        qb.setProjectionMap(sContactsProjectionWithSnippetMap);
    }

    private void appendContactsTables(StringBuilder sb, Uri uri, String[] projection) {
        boolean excludeRestrictedData = false;
        String requestingPackage = getQueryParameter(uri,
                ContactsContract.REQUESTING_PACKAGE_PARAM_KEY);
        if (requestingPackage != null) {
            excludeRestrictedData = !mDbHelper.hasAccessToRestrictedData(requestingPackage);
        }
        sb.append(mDbHelper.getContactView(excludeRestrictedData));
        appendContactPresenceJoin(sb, projection, Contacts._ID);
        appendContactStatusUpdateJoin(sb, projection, ContactsColumns.LAST_STATUS_UPDATE_ID);
    }

    private void setTablesAndProjectionMapForRawContacts(SQLiteQueryBuilder qb, Uri uri) {
        StringBuilder sb = new StringBuilder();
        boolean excludeRestrictedData = false;
        String requestingPackage = getQueryParameter(uri,
                ContactsContract.REQUESTING_PACKAGE_PARAM_KEY);
        if (requestingPackage != null) {
            excludeRestrictedData = !mDbHelper.hasAccessToRestrictedData(requestingPackage);
        }
        sb.append(mDbHelper.getRawContactView(excludeRestrictedData));
        qb.setTables(sb.toString());
        qb.setProjectionMap(sRawContactsProjectionMap);
        appendAccountFromParameter(qb, uri);
    }

    private void setTablesAndProjectionMapForRawEntities(SQLiteQueryBuilder qb, Uri uri) {
        qb.setTables(mDbHelper.getRawEntitiesView(shouldExcludeRestrictedData(uri)));
        qb.setProjectionMap(sRawEntityProjectionMap);
        appendAccountFromParameter(qb, uri);
    }

    private void setTablesAndProjectionMapForData(SQLiteQueryBuilder qb, Uri uri,
            String[] projection, boolean distinct) {
        StringBuilder sb = new StringBuilder();
        sb.append(mDbHelper.getDataView(shouldExcludeRestrictedData(uri)));
        sb.append(" data");

        appendContactPresenceJoin(sb, projection, RawContacts.CONTACT_ID);
        appendContactStatusUpdateJoin(sb, projection, ContactsColumns.LAST_STATUS_UPDATE_ID);
        appendDataPresenceJoin(sb, projection, DataColumns.CONCRETE_ID);
        appendDataStatusUpdateJoin(sb, projection, DataColumns.CONCRETE_ID);

        qb.setTables(sb.toString());

        boolean useDistinct = distinct
                || !mDbHelper.isInProjection(projection, DISTINCT_DATA_PROHIBITING_COLUMNS);
        qb.setDistinct(useDistinct);
        qb.setProjectionMap(useDistinct ? sDistinctDataProjectionMap : sDataProjectionMap);
        appendAccountFromParameter(qb, uri);
    }

    private void setTableAndProjectionMapForStatusUpdates(SQLiteQueryBuilder qb,
            String[] projection) {
        StringBuilder sb = new StringBuilder();
        sb.append(mDbHelper.getDataView());
        sb.append(" data");
        appendDataPresenceJoin(sb, projection, DataColumns.CONCRETE_ID);
        appendDataStatusUpdateJoin(sb, projection, DataColumns.CONCRETE_ID);

        qb.setTables(sb.toString());
        qb.setProjectionMap(sStatusUpdatesProjectionMap);
    }

    private void setTablesAndProjectionMapForEntities(SQLiteQueryBuilder qb, Uri uri,
            String[] projection) {
        StringBuilder sb = new StringBuilder();
        sb.append(mDbHelper.getEntitiesView(shouldExcludeRestrictedData(uri)));
        sb.append(" data");

        appendContactPresenceJoin(sb, projection, Contacts.Entity.CONTACT_ID);
        appendContactStatusUpdateJoin(sb, projection, ContactsColumns.LAST_STATUS_UPDATE_ID);
        appendDataPresenceJoin(sb, projection, Contacts.Entity.DATA_ID);
        appendDataStatusUpdateJoin(sb, projection, Contacts.Entity.DATA_ID);

        qb.setTables(sb.toString());
        qb.setProjectionMap(sEntityProjectionMap);
        appendAccountFromParameter(qb, uri);
    }

    private void appendContactStatusUpdateJoin(StringBuilder sb, String[] projection,
            String lastStatusUpdateIdColumn) {
        if (mDbHelper.isInProjection(projection,
                Contacts.CONTACT_STATUS,
                Contacts.CONTACT_STATUS_RES_PACKAGE,
                Contacts.CONTACT_STATUS_ICON,
                Contacts.CONTACT_STATUS_LABEL,
                Contacts.CONTACT_STATUS_TIMESTAMP)) {
            sb.append(" LEFT OUTER JOIN " + Tables.STATUS_UPDATES + " "
                    + ContactsStatusUpdatesColumns.ALIAS +
                    " ON (" + lastStatusUpdateIdColumn + "="
                            + ContactsStatusUpdatesColumns.CONCRETE_DATA_ID + ")");
        }
    }

    private void appendDataStatusUpdateJoin(StringBuilder sb, String[] projection,
            String dataIdColumn) {
        if (mDbHelper.isInProjection(projection,
                StatusUpdates.STATUS,
                StatusUpdates.STATUS_RES_PACKAGE,
                StatusUpdates.STATUS_ICON,
                StatusUpdates.STATUS_LABEL,
                StatusUpdates.STATUS_TIMESTAMP)) {
            sb.append(" LEFT OUTER JOIN " + Tables.STATUS_UPDATES +
                    " ON (" + StatusUpdatesColumns.CONCRETE_DATA_ID + "="
                            + dataIdColumn + ")");
        }
    }

    private void appendContactPresenceJoin(StringBuilder sb, String[] projection,
            String contactIdColumn) {
        if (mDbHelper.isInProjection(projection,
                Contacts.CONTACT_PRESENCE, Contacts.CONTACT_CHAT_CAPABILITY)) {
            sb.append(" LEFT OUTER JOIN " + Tables.AGGREGATED_PRESENCE +
                    " ON (" + contactIdColumn + " = "
                            + AggregatedPresenceColumns.CONCRETE_CONTACT_ID + ")");
        }
    }

    private void appendDataPresenceJoin(StringBuilder sb, String[] projection,
            String dataIdColumn) {
        if (mDbHelper.isInProjection(projection, Data.PRESENCE, Data.CHAT_CAPABILITY)) {
            sb.append(" LEFT OUTER JOIN " + Tables.PRESENCE +
                    " ON (" + StatusUpdates.DATA_ID + "=" + dataIdColumn + ")");
        }
    }

    private void appendLocalDirectorySelectionIfNeeded(SQLiteQueryBuilder qb, long directoryId) {
        if (directoryId == Directory.DEFAULT) {
            qb.appendWhere(Contacts._ID + " IN " + Tables.DEFAULT_DIRECTORY);
        } else if (directoryId == Directory.LOCAL_INVISIBLE){
            qb.appendWhere(Contacts._ID + " NOT IN " + Tables.DEFAULT_DIRECTORY);
        }
    }

    private boolean shouldExcludeRestrictedData(Uri uri) {
        // Note: currently, "export only" equals to "restricted", but may not in the future.
        boolean excludeRestrictedData = readBooleanQueryParameter(uri,
                Data.FOR_EXPORT_ONLY, false);
        if (excludeRestrictedData) {
            return true;
        }

        String requestingPackage = getQueryParameter(uri,
                ContactsContract.REQUESTING_PACKAGE_PARAM_KEY);
        if (requestingPackage != null) {
            return !mDbHelper.hasAccessToRestrictedData(requestingPackage);
        }

        return false;
    }

    private void appendAccountFromParameter(SQLiteQueryBuilder qb, Uri uri) {
        final String accountName = getQueryParameter(uri, RawContacts.ACCOUNT_NAME);
        final String accountType = getQueryParameter(uri, RawContacts.ACCOUNT_TYPE);

        final boolean partialUri = TextUtils.isEmpty(accountName) ^ TextUtils.isEmpty(accountType);
        if (partialUri) {
            // Throw when either account is incomplete
            throw new IllegalArgumentException(mDbHelper.exceptionMessage(
                    "Must specify both or neither of ACCOUNT_NAME and ACCOUNT_TYPE", uri));
        }

        // Accounts are valid by only checking one parameter, since we've
        // already ruled out partial accounts.
        final boolean validAccount = !TextUtils.isEmpty(accountName);
        if (validAccount) {
            qb.appendWhere(RawContacts.ACCOUNT_NAME + "="
                    + DatabaseUtils.sqlEscapeString(accountName) + " AND "
                    + RawContacts.ACCOUNT_TYPE + "="
                    + DatabaseUtils.sqlEscapeString(accountType));
        } else {
            qb.appendWhere("1");
        }
    }

    private String appendAccountToSelection(Uri uri, String selection) {
        final String accountName = getQueryParameter(uri, RawContacts.ACCOUNT_NAME);
        final String accountType = getQueryParameter(uri, RawContacts.ACCOUNT_TYPE);

        final boolean partialUri = TextUtils.isEmpty(accountName) ^ TextUtils.isEmpty(accountType);
        if (partialUri) {
            // Throw when either account is incomplete
            throw new IllegalArgumentException(mDbHelper.exceptionMessage(
                    "Must specify both or neither of ACCOUNT_NAME and ACCOUNT_TYPE", uri));
        }

        // Accounts are valid by only checking one parameter, since we've
        // already ruled out partial accounts.
        final boolean validAccount = !TextUtils.isEmpty(accountName);
        if (validAccount) {
            StringBuilder selectionSb = new StringBuilder(RawContacts.ACCOUNT_NAME + "="
                    + DatabaseUtils.sqlEscapeString(accountName) + " AND "
                    + RawContacts.ACCOUNT_TYPE + "="
                    + DatabaseUtils.sqlEscapeString(accountType));
            if (!TextUtils.isEmpty(selection)) {
                selectionSb.append(" AND (");
                selectionSb.append(selection);
                selectionSb.append(')');
            }
            return selectionSb.toString();
        } else {
            return selection;
        }
    }

    /**
     * Gets the value of the "limit" URI query parameter.
     *
     * @return A string containing a non-negative integer, or <code>null</code> if
     *         the parameter is not set, or is set to an invalid value.
     */
    private String getLimit(Uri uri) {
        String limitParam = getQueryParameter(uri, ContactsContract.LIMIT_PARAM_KEY);
        if (limitParam == null) {
            return null;
        }
        // make sure that the limit is a non-negative integer
        try {
            int l = Integer.parseInt(limitParam);
            if (l < 0) {
                Log.w(TAG, "Invalid limit parameter: " + limitParam);
                return null;
            }
            return String.valueOf(l);
        } catch (NumberFormatException ex) {
            Log.w(TAG, "Invalid limit parameter: " + limitParam);
            return null;
        }
    }

    String getContactsRestrictions() {
        if (mDbHelper.hasAccessToRestrictedData()) {
            return "1";
        } else {
            return RawContactsColumns.CONCRETE_IS_RESTRICTED + "=0";
        }
    }

    public String getContactsRestrictionExceptionAsNestedQuery(String contactIdColumn) {
        if (mDbHelper.hasAccessToRestrictedData()) {
            return "1";
        } else {
            return "(SELECT " + RawContacts.IS_RESTRICTED + " FROM " + Tables.RAW_CONTACTS
                    + " WHERE " + RawContactsColumns.CONCRETE_ID + "=" + contactIdColumn + ")=0";
        }
    }

    @Override
    public ParcelFileDescriptor openFile(Uri uri, String mode) throws FileNotFoundException {
        int match = sUriMatcher.match(uri);
        switch (match) {
            case CONTACTS_ID_PHOTO: {
                return openPhotoFile(uri, mode,
                        Data._ID + "=" + Contacts.PHOTO_ID + " AND " + RawContacts.CONTACT_ID + "=?",
                        new String[]{uri.getPathSegments().get(1)});
            }

            case DATA_ID: {
                return openPhotoFile(uri, mode,
                        Data._ID + "=? AND " + Data.MIMETYPE + "='" + Photo.CONTENT_ITEM_TYPE + "'",
                        new String[]{uri.getPathSegments().get(1)});
            }

            case CONTACTS_AS_VCARD: {
                final String lookupKey = Uri.encode(uri.getPathSegments().get(2));
                mSelectionArgs1[0] = String.valueOf(lookupContactIdByLookupKey(mDb, lookupKey));
                final String selection = Contacts._ID + "=?";

                // When opening a contact as file, we pass back contents as a
                // vCard-encoded stream. We build into a local buffer first,
                // then pipe into MemoryFile once the exact size is known.
                final ByteArrayOutputStream localStream = new ByteArrayOutputStream();
                outputRawContactsAsVCard(localStream, selection, mSelectionArgs1);
                return buildFileDescriptor(localStream);
            }

            case CONTACTS_AS_MULTI_VCARD: {
                final String lookupKeys = uri.getPathSegments().get(2);
                final String[] loopupKeyList = lookupKeys.split(":");
                final StringBuilder inBuilder = new StringBuilder();
                int index = 0;
                // SQLite has limits on how many parameters can be used
                // so the IDs are concatenated to a query string here instead
                for (String lookupKey : loopupKeyList) {
                    if (index == 0) {
                        inBuilder.append("(");
                    } else {
                        inBuilder.append(",");
                    }
                    inBuilder.append(lookupContactIdByLookupKey(mDb, lookupKey));
                    index++;
                }
                inBuilder.append(')');
                final String selection = Contacts._ID + " IN " + inBuilder.toString();

                // When opening a contact as file, we pass back contents as a
                // vCard-encoded stream. We build into a local buffer first,
                // then pipe into MemoryFile once the exact size is known.
                final ByteArrayOutputStream localStream = new ByteArrayOutputStream();
                outputRawContactsAsVCard(localStream, selection, null);
                return buildFileDescriptor(localStream);
            }

            default:
                throw new FileNotFoundException(mDbHelper.exceptionMessage("File does not exist",
                        uri));
        }
    }

    private ParcelFileDescriptor openPhotoFile(Uri uri, String mode, String selection,
            String[] selectionArgs)
            throws FileNotFoundException {
        if (!"r".equals(mode)) {
            throw new FileNotFoundException(mDbHelper.exceptionMessage("Mode " + mode
                    + " not supported.", uri));
        }

        String sql =
                "SELECT " + Photo.PHOTO + " FROM " + mDbHelper.getDataView() +
                " WHERE " + selection;
        SQLiteDatabase db = mDbHelper.getReadableDatabase();
        return DatabaseUtils.blobFileDescriptorForQuery(db, sql, selectionArgs);
    }

    private static final String CONTACT_MEMORY_FILE_NAME = "contactAssetFile";

    /**
     * Returns a {@link ParcelFileDescriptor} backed by the
     * contents of the given {@link ByteArrayOutputStream}.
     */
    private ParcelFileDescriptor buildFileDescriptor(ByteArrayOutputStream stream) {
        try {
            stream.flush();

            final byte[] byteData = stream.toByteArray();

            return ParcelFileDescriptor.fromData(byteData, CONTACT_MEMORY_FILE_NAME);
        } catch (IOException e) {
            Log.w(TAG, "Problem writing stream into an ParcelFileDescriptor: " + e.toString());
            return null;
        }
    }

    /**
     * Output {@link RawContacts} matching the requested selection in the vCard
     * format to the given {@link OutputStream}. This method returns silently if
     * any errors encountered.
     */
    private void outputRawContactsAsVCard(OutputStream stream, String selection,
            String[] selectionArgs) {
        final Context context = this.getContext();
        final VCardComposer composer =
                new VCardComposer(context, VCardConfig.VCARD_TYPE_DEFAULT, false);
        composer.addHandler(composer.new HandlerForOutputStream(stream));

        // No extra checks since composer always uses restricted views
        if (!composer.init(selection, selectionArgs)) {
            Log.w(TAG, "Failed to init VCardComposer");
            return;
        }

        while (!composer.isAfterLast()) {
            if (!composer.createOneEntry()) {
                Log.w(TAG, "Failed to output a contact.");
            }
        }
        composer.terminate();
    }

    @Override
    public String getType(Uri uri) {
        final int match = sUriMatcher.match(uri);
        switch (match) {
            case CONTACTS:
                return Contacts.CONTENT_TYPE;
            case CONTACTS_LOOKUP:
            case CONTACTS_ID:
            case CONTACTS_LOOKUP_ID:
                return Contacts.CONTENT_ITEM_TYPE;
            case CONTACTS_AS_VCARD:
            case CONTACTS_AS_MULTI_VCARD:
                return Contacts.CONTENT_VCARD_TYPE;
            case CONTACTS_ID_PHOTO:
                return "image/png";
            case RAW_CONTACTS:
                return RawContacts.CONTENT_TYPE;
            case RAW_CONTACTS_ID:
                return RawContacts.CONTENT_ITEM_TYPE;
            case DATA:
                return Data.CONTENT_TYPE;
            case DATA_ID:
                return mDbHelper.getDataMimeType(ContentUris.parseId(uri));
            case PHONES:
                return Phone.CONTENT_TYPE;
            case PHONES_ID:
                return Phone.CONTENT_ITEM_TYPE;
            case PHONE_LOOKUP:
                return PhoneLookup.CONTENT_TYPE;
            case EMAILS:
                return Email.CONTENT_TYPE;
            case EMAILS_ID:
                return Email.CONTENT_ITEM_TYPE;
            case POSTALS:
                return StructuredPostal.CONTENT_TYPE;
            case POSTALS_ID:
                return StructuredPostal.CONTENT_ITEM_TYPE;
            case AGGREGATION_EXCEPTIONS:
                return AggregationExceptions.CONTENT_TYPE;
            case AGGREGATION_EXCEPTION_ID:
                return AggregationExceptions.CONTENT_ITEM_TYPE;
            case SETTINGS:
                return Settings.CONTENT_TYPE;
            case AGGREGATION_SUGGESTIONS:
                return Contacts.CONTENT_TYPE;
            case SEARCH_SUGGESTIONS:
                return SearchManager.SUGGEST_MIME_TYPE;
            case SEARCH_SHORTCUT:
                return SearchManager.SHORTCUT_MIME_TYPE;
            case DIRECTORIES:
                return Directory.CONTENT_TYPE;
            case DIRECTORIES_ID:
                return Directory.CONTENT_ITEM_TYPE;
            default:
                return mLegacyApiSupport.getType(uri);
        }
    }

    public String[] getDefaultProjection(Uri uri) {
        final int match = sUriMatcher.match(uri);
        switch (match) {
            case CONTACTS:
            case CONTACTS_LOOKUP:
            case CONTACTS_ID:
            case CONTACTS_LOOKUP_ID:
            case AGGREGATION_SUGGESTIONS:
                return sContactsProjectionMap.getColumnNames();

            case CONTACTS_ID_ENTITIES:
                return sEntityProjectionMap.getColumnNames();

            case CONTACTS_AS_VCARD:
            case CONTACTS_AS_MULTI_VCARD:
                return sContactsVCardProjectionMap.getColumnNames();

            case RAW_CONTACTS:
            case RAW_CONTACTS_ID:
                return sRawContactsProjectionMap.getColumnNames();

            case DATA_ID:
            case PHONES:
            case PHONES_ID:
            case EMAILS:
            case EMAILS_ID:
            case POSTALS:
            case POSTALS_ID:
                return sDataProjectionMap.getColumnNames();

            case PHONE_LOOKUP:
                return sPhoneLookupProjectionMap.getColumnNames();

            case AGGREGATION_EXCEPTIONS:
            case AGGREGATION_EXCEPTION_ID:
                return sAggregationExceptionsProjectionMap.getColumnNames();

            case SETTINGS:
                return sSettingsProjectionMap.getColumnNames();

            case DIRECTORIES:
            case DIRECTORIES_ID:
                return sDirectoryProjectionMap.getColumnNames();

            default:
                return null;
        }
    }

    private void setDisplayName(long rawContactId, int displayNameSource,
            String displayNamePrimary, String displayNameAlternative, String phoneticName,
            int phoneticNameStyle, String sortKeyPrimary, String sortKeyAlternative) {
        mRawContactDisplayNameUpdate.bindLong(1, displayNameSource);
        bindString(mRawContactDisplayNameUpdate, 2, displayNamePrimary);
        bindString(mRawContactDisplayNameUpdate, 3, displayNameAlternative);
        bindString(mRawContactDisplayNameUpdate, 4, phoneticName);
        mRawContactDisplayNameUpdate.bindLong(5, phoneticNameStyle);
        bindString(mRawContactDisplayNameUpdate, 6, sortKeyPrimary);
        bindString(mRawContactDisplayNameUpdate, 7, sortKeyAlternative);
        mRawContactDisplayNameUpdate.bindLong(8, rawContactId);
        mRawContactDisplayNameUpdate.execute();
    }

    /**
     * Sets the {@link RawContacts#DIRTY} for the specified raw contact.
     */
    private void setRawContactDirty(long rawContactId) {
        mDirtyRawContacts.add(rawContactId);
    }

    /*
     * Sets the given dataId record in the "data" table to primary, and resets all data records of
     * the same mimetype and under the same contact to not be primary.
     *
     * @param dataId the id of the data record to be set to primary.
     */
    private void setIsPrimary(long rawContactId, long dataId, long mimeTypeId) {
        mSetPrimaryStatement.bindLong(1, dataId);
        mSetPrimaryStatement.bindLong(2, mimeTypeId);
        mSetPrimaryStatement.bindLong(3, rawContactId);
        mSetPrimaryStatement.execute();
    }

    /*
     * Sets the given dataId record in the "data" table to "super primary", and resets all data
     * records of the same mimetype and under the same aggregate to not be "super primary".
     *
     * @param dataId the id of the data record to be set to primary.
     */
    private void setIsSuperPrimary(long rawContactId, long dataId, long mimeTypeId) {
        mSetSuperPrimaryStatement.bindLong(1, dataId);
        mSetSuperPrimaryStatement.bindLong(2, mimeTypeId);
        mSetSuperPrimaryStatement.bindLong(3, rawContactId);
        mSetSuperPrimaryStatement.execute();
    }

    public String insertNameLookupForEmail(long rawContactId, long dataId, String email) {
        if (TextUtils.isEmpty(email)) {
            return null;
        }

        String address = mDbHelper.extractHandleFromEmailAddress(email);
        if (address == null) {
            return null;
        }

        insertNameLookup(rawContactId, dataId,
                NameLookupType.EMAIL_BASED_NICKNAME, NameNormalizer.normalize(address));
        return address;
    }

    /**
     * Normalizes the nickname and inserts it in the name lookup table.
     */
    public void insertNameLookupForNickname(long rawContactId, long dataId, String nickname) {
        if (TextUtils.isEmpty(nickname)) {
            return;
        }

        insertNameLookup(rawContactId, dataId,
                NameLookupType.NICKNAME, NameNormalizer.normalize(nickname));
    }

    public void insertNameLookupForOrganization(long rawContactId, long dataId, String company,
            String title) {
        if (!TextUtils.isEmpty(company)) {
            insertNameLookup(rawContactId, dataId,
                    NameLookupType.ORGANIZATION, NameNormalizer.normalize(company));
        }
        if (!TextUtils.isEmpty(title)) {
            insertNameLookup(rawContactId, dataId,
                    NameLookupType.ORGANIZATION, NameNormalizer.normalize(title));
        }
    }

    public void insertNameLookupForStructuredName(long rawContactId, long dataId, String name,
            int fullNameStyle) {
        mNameLookupBuilder.insertNameLookup(rawContactId, dataId, name, fullNameStyle);
    }

    private class StructuredNameLookupBuilder extends NameLookupBuilder {

        public StructuredNameLookupBuilder(NameSplitter splitter) {
            super(splitter);
        }

        @Override
        protected void insertNameLookup(long rawContactId, long dataId, int lookupType,
                String name) {
            ContactsProvider2.this.insertNameLookup(rawContactId, dataId, lookupType, name);
        }

        @Override
        protected String[] getCommonNicknameClusters(String normalizedName) {
            return mCommonNicknameCache.getCommonNicknameClusters(normalizedName);
        }
    }

    public void insertNameLookupForPhoneticName(long rawContactId, long dataId,
            ContentValues values) {
        if (values.containsKey(StructuredName.PHONETIC_FAMILY_NAME)
                || values.containsKey(StructuredName.PHONETIC_GIVEN_NAME)
                || values.containsKey(StructuredName.PHONETIC_MIDDLE_NAME)) {
            insertNameLookupForPhoneticName(rawContactId, dataId,
                    values.getAsString(StructuredName.PHONETIC_FAMILY_NAME),
                    values.getAsString(StructuredName.PHONETIC_MIDDLE_NAME),
                    values.getAsString(StructuredName.PHONETIC_GIVEN_NAME));
        }
    }

    public void insertNameLookupForPhoneticName(long rawContactId, long dataId, String familyName,
            String middleName, String givenName) {
        mSb.setLength(0);
        if (familyName != null) {
            mSb.append(familyName.trim());
        }
        if (middleName != null) {
            mSb.append(middleName.trim());
        }
        if (givenName != null) {
            mSb.append(givenName.trim());
        }

        if (mSb.length() > 0) {
            insertNameLookup(rawContactId, dataId, NameLookupType.NAME_COLLATION_KEY,
                    NameNormalizer.normalize(mSb.toString()));
        }

        if (givenName != null) {
            // We want the phonetic given name to be used for search, but not for aggregation,
            // which is why we are using NAME_SHORTHAND rather than NAME_COLLATION_KEY
            insertNameLookup(rawContactId, dataId, NameLookupType.NAME_SHORTHAND,
                    NameNormalizer.normalize(givenName.trim()));
        }
    }

    /**
     * Inserts a record in the {@link Tables#NAME_LOOKUP} table.
     */
    public void insertNameLookup(long rawContactId, long dataId, int lookupType, String name) {
        mNameLookupInsert.bindLong(1, rawContactId);
        mNameLookupInsert.bindLong(2, dataId);
        mNameLookupInsert.bindLong(3, lookupType);
        bindString(mNameLookupInsert, 4, name);
        mNameLookupInsert.executeInsert();
    }

    /**
     * Deletes all {@link Tables#NAME_LOOKUP} table rows associated with the specified data element.
     */
    public void deleteNameLookup(long dataId) {
        mNameLookupDelete.bindLong(1, dataId);
        mNameLookupDelete.execute();
    }

    public void appendContactFilterAsNestedQuery(StringBuilder sb, String filterParam) {
        sb.append("(" +
                "SELECT DISTINCT " + RawContacts.CONTACT_ID +
                " FROM " + Tables.RAW_CONTACTS +
                " JOIN " + Tables.NAME_LOOKUP +
                " ON(" + RawContactsColumns.CONCRETE_ID + "="
                        + NameLookupColumns.RAW_CONTACT_ID + ")" +
                " WHERE normalized_name GLOB '");
        sb.append(NameNormalizer.normalize(filterParam));
        sb.append("*' AND " + NameLookupColumns.NAME_TYPE +
                    " IN(" + CONTACT_LOOKUP_NAME_TYPES + "))");
    }

    public String getRawContactsByFilterAsNestedQuery(String filterParam) {
        StringBuilder sb = new StringBuilder();
        appendRawContactsByFilterAsNestedQuery(sb, filterParam);
        return sb.toString();
    }

    public void appendRawContactsByFilterAsNestedQuery(StringBuilder sb, String filterParam) {
        appendRawContactsByNormalizedNameFilter(sb, NameNormalizer.normalize(filterParam), true);
    }

    private void appendRawContactsByNormalizedNameFilter(StringBuilder sb, String normalizedName,
            boolean allowEmailMatch) {
        sb.append("(" +
                "SELECT " + NameLookupColumns.RAW_CONTACT_ID +
                " FROM " + Tables.NAME_LOOKUP +
                " WHERE " + NameLookupColumns.NORMALIZED_NAME +
                " GLOB '");
        sb.append(normalizedName);
        sb.append("*' AND " + NameLookupColumns.NAME_TYPE + " IN ("
                + NameLookupType.NAME_COLLATION_KEY + ","
                + NameLookupType.NICKNAME + ","
                + NameLookupType.NAME_SHORTHAND + ","
                + NameLookupType.ORGANIZATION + ","
                + NameLookupType.NAME_CONSONANTS);
        if (allowEmailMatch) {
            sb.append("," + NameLookupType.EMAIL_BASED_NICKNAME);
        }
        sb.append("))");
    }

    /**
     * Takes components of a name from the query parameters and returns a cursor with those
     * components as well as all missing components.  There is no database activity involved
     * in this so the call can be made on the UI thread.
     */
    private Cursor completeName(Uri uri, String[] projection) {
        if (projection == null) {
            projection = sDataProjectionMap.getColumnNames();
        }

        ContentValues values = new ContentValues();
        StructuredNameRowHandler handler =
                (StructuredNameRowHandler) getDataRowHandler(StructuredName.CONTENT_ITEM_TYPE);

        copyQueryParamsToContentValues(values, uri,
                StructuredName.DISPLAY_NAME,
                StructuredName.PREFIX,
                StructuredName.GIVEN_NAME,
                StructuredName.MIDDLE_NAME,
                StructuredName.FAMILY_NAME,
                StructuredName.SUFFIX,
                StructuredName.PHONETIC_NAME,
                StructuredName.PHONETIC_FAMILY_NAME,
                StructuredName.PHONETIC_MIDDLE_NAME,
                StructuredName.PHONETIC_GIVEN_NAME
        );

        handler.fixStructuredNameComponents(values, values);

        MatrixCursor cursor = new MatrixCursor(projection);
        Object[] row = new Object[projection.length];
        for (int i = 0; i < projection.length; i++) {
            row[i] = values.get(projection[i]);
        }
        cursor.addRow(row);
        return cursor;
    }

    private void copyQueryParamsToContentValues(ContentValues values, Uri uri, String... columns) {
        for (String column : columns) {
            String param = uri.getQueryParameter(column);
            if (param != null) {
                values.put(column, param);
            }
        }
    }


    /**
     * Inserts an argument at the beginning of the selection arg list.
     */
    private String[] insertSelectionArg(String[] selectionArgs, String arg) {
        if (selectionArgs == null) {
            return new String[] {arg};
        } else {
            int newLength = selectionArgs.length + 1;
            String[] newSelectionArgs = new String[newLength];
            newSelectionArgs[0] = arg;
            System.arraycopy(selectionArgs, 0, newSelectionArgs, 1, selectionArgs.length);
            return newSelectionArgs;
        }
    }

    private String[] appendProjectionArg(String[] projection, String arg) {
        if (projection == null) {
            return null;
        }
        final int length = projection.length;
        String[] newProjection = new String[length + 1];
        System.arraycopy(projection, 0, newProjection, 0, length);
        newProjection[length] = arg;
        return newProjection;
    }

    protected Account getDefaultAccount() {
        AccountManager accountManager = AccountManager.get(getContext());
        try {
            Account[] accounts = accountManager.getAccountsByTypeAndFeatures(DEFAULT_ACCOUNT_TYPE,
                    new String[] {FEATURE_LEGACY_HOSTED_OR_GOOGLE}, null, null).getResult();
            if (accounts != null && accounts.length > 0) {
                return accounts[0];
            }
        } catch (Throwable e) {
            Log.e(TAG, "Cannot determine the default account for contacts compatibility", e);
        }
        return null;
    }

    /**
     * Returns true if the specified account type is writable.
     */
    protected boolean isWritableAccount(String accountType) {
        if (accountType == null) {
            return true;
        }

        Boolean writable = mAccountWritability.get(accountType);
        if (writable != null) {
            return writable;
        }

        IContentService contentService = ContentResolver.getContentService();
        try {
            for (SyncAdapterType sync : contentService.getSyncAdapterTypes()) {
                if (ContactsContract.AUTHORITY.equals(sync.authority) &&
                        accountType.equals(sync.accountType)) {
                    writable = sync.supportsUploading();
                    break;
                }
            }
        } catch (RemoteException e) {
            Log.e(TAG, "Could not acquire sync adapter types");
        }

        if (writable == null) {
            writable = false;
        }

        mAccountWritability.put(accountType, writable);
        return writable;
    }


    /* package */ static boolean readBooleanQueryParameter(Uri uri, String parameter,
            boolean defaultValue) {

        // Manually parse the query, which is much faster than calling uri.getQueryParameter
        String query = uri.getEncodedQuery();
        if (query == null) {
            return defaultValue;
        }

        int index = query.indexOf(parameter);
        if (index == -1) {
            return defaultValue;
        }

        index += parameter.length();

        return !matchQueryParameter(query, index, "=0", false)
                && !matchQueryParameter(query, index, "=false", true);
    }

    private static boolean matchQueryParameter(String query, int index, String value,
            boolean ignoreCase) {
        int length = value.length();
        return query.regionMatches(ignoreCase, index, value, 0, length)
                && (query.length() == index + length || query.charAt(index + length) == '&');
    }

    /**
     * A fast re-implementation of {@link Uri#getQueryParameter}
     */
    /* package */ static String getQueryParameter(Uri uri, String parameter) {
        String query = uri.getEncodedQuery();
        if (query == null) {
            return null;
        }

        int queryLength = query.length();
        int parameterLength = parameter.length();

        String value;
        int index = 0;
        while (true) {
            index = query.indexOf(parameter, index);
            if (index == -1) {
                return null;
            }

            index += parameterLength;

            if (queryLength == index) {
                return null;
            }

            if (query.charAt(index) == '=') {
                index++;
                break;
            }
        }

        int ampIndex = query.indexOf('&', index);
        if (ampIndex == -1) {
            value = query.substring(index);
        } else {
            value = query.substring(index, ampIndex);
        }

        return Uri.decode(value);
    }

    private void bindString(SQLiteStatement stmt, int index, String value) {
        if (value == null) {
            stmt.bindNull(index);
        } else {
            stmt.bindString(index, value);
        }
    }

    private void bindLong(SQLiteStatement stmt, int index, Number value) {
        if (value == null) {
            stmt.bindNull(index);
        } else {
            stmt.bindLong(index, value.longValue());
        }
    }
}<|MERGE_RESOLUTION|>--- conflicted
+++ resolved
@@ -2038,15 +2038,12 @@
             verifyLocale();
         }
 
-<<<<<<< HEAD
         startContactDirectoryManager();
 
         if (isAggregationUpgradeNeeded()) {
             upgradeAggregationAlgorithm();
         }
 
-=======
->>>>>>> 8638e1e9
         return (mDb != null);
     }
 
