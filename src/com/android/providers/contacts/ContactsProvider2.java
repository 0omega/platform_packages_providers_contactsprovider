--- conflicted
+++ resolved
@@ -2042,13 +2042,11 @@
             verifyLocale();
         }
 
-<<<<<<< HEAD
         startContactDirectoryManager();
-=======
+
         if (isAggregationUpgradeNeeded()) {
             upgradeAggregationAlgorithm();
         }
->>>>>>> 2a0d5f9c
 
         return (mDb != null);
     }
